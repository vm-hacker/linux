--- conflicted
+++ resolved
@@ -265,11 +265,7 @@
 	if (IS_ERR(pll_x_clk))
 		return PTR_ERR(pll_x_clk);
 
-<<<<<<< HEAD
-	pll_p_clk = clk_get_sys(NULL, "pll_p");
-=======
 	pll_p_clk = clk_get_sys(NULL, "pll_p_cclk");
->>>>>>> 9cb0d1ba
 	if (IS_ERR(pll_p_clk))
 		return PTR_ERR(pll_p_clk);
 
