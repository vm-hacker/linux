/*
 * {read,write}{b,w,l,q} based on arch/arm64/include/asm/io.h
 *   which was based on arch/arm/include/io.h
 *
 * Copyright (C) 1996-2000 Russell King
 * Copyright (C) 2012 ARM Ltd.
 * Copyright (C) 2014 Regents of the University of California
 *
 *   This program is free software; you can redistribute it and/or
 *   modify it under the terms of the GNU General Public License
 *   as published by the Free Software Foundation, version 2.
 *
 *   This program is distributed in the hope that it will be useful,
 *   but WITHOUT ANY WARRANTY; without even the implied warranty of
 *   MERCHANTABILITY or FITNESS FOR A PARTICULAR PURPOSE.  See the
 *   GNU General Public License for more details.
 */

#ifndef _ASM_RISCV_IO_H
#define _ASM_RISCV_IO_H

#include <linux/types.h>
<<<<<<< HEAD

#ifdef CONFIG_MMU
=======
>>>>>>> d8a5b805

extern void __iomem *ioremap(phys_addr_t offset, unsigned long size);

/*
 * The RISC-V ISA doesn't yet specify how to query or modify PMAs, so we can't
 * change the properties of memory regions.  This should be fixed by the
 * upcoming platform spec.
 */
#define ioremap_nocache(addr, size) ioremap((addr), (size))
#define ioremap_wc(addr, size) ioremap((addr), (size))
#define ioremap_wt(addr, size) ioremap((addr), (size))

extern void iounmap(volatile void __iomem *addr);
<<<<<<< HEAD

#endif /* CONFIG_MMU */
=======
>>>>>>> d8a5b805

/* Generic IO read/write.  These perform native-endian accesses. */
#define __raw_writeb __raw_writeb
static inline void __raw_writeb(u8 val, volatile void __iomem *addr)
{
	asm volatile("sb %0, 0(%1)" : : "r" (val), "r" (addr));
}

#define __raw_writew __raw_writew
static inline void __raw_writew(u16 val, volatile void __iomem *addr)
{
	asm volatile("sh %0, 0(%1)" : : "r" (val), "r" (addr));
}

#define __raw_writel __raw_writel
static inline void __raw_writel(u32 val, volatile void __iomem *addr)
{
	asm volatile("sw %0, 0(%1)" : : "r" (val), "r" (addr));
}

#ifdef CONFIG_64BIT
#define __raw_writeq __raw_writeq
static inline void __raw_writeq(u64 val, volatile void __iomem *addr)
{
	asm volatile("sd %0, 0(%1)" : : "r" (val), "r" (addr));
}
#endif

#define __raw_readb __raw_readb
static inline u8 __raw_readb(const volatile void __iomem *addr)
{
	u8 val;

	asm volatile("lb %0, 0(%1)" : "=r" (val) : "r" (addr));
	return val;
}

#define __raw_readw __raw_readw
static inline u16 __raw_readw(const volatile void __iomem *addr)
{
	u16 val;

	asm volatile("lh %0, 0(%1)" : "=r" (val) : "r" (addr));
	return val;
}

#define __raw_readl __raw_readl
static inline u32 __raw_readl(const volatile void __iomem *addr)
{
	u32 val;

	asm volatile("lw %0, 0(%1)" : "=r" (val) : "r" (addr));
	return val;
}

#ifdef CONFIG_64BIT
#define __raw_readq __raw_readq
static inline u64 __raw_readq(const volatile void __iomem *addr)
{
	u64 val;

	asm volatile("ld %0, 0(%1)" : "=r" (val) : "r" (addr));
	return val;
}
#endif

/*
 * FIXME: I'm flip-flopping on whether or not we should keep this or enforce
 * the ordering with I/O on spinlocks like PowerPC does.  The worry is that
 * drivers won't get this correct, but I also don't want to introduce a fence
 * into the lock code that otherwise only uses AMOs (and is essentially defined
 * by the ISA to be correct).   For now I'm leaving this here: "o,w" is
 * sufficient to ensure that all writes to the device have completed before the
 * write to the spinlock is allowed to commit.  I surmised this from reading
 * "ACQUIRES VS I/O ACCESSES" in memory-barriers.txt.
 */
#define mmiowb()	__asm__ __volatile__ ("fence o,w" : : : "memory");

/*
 * Unordered I/O memory access primitives.  These are even more relaxed than
 * the relaxed versions, as they don't even order accesses between successive
 * operations to the I/O regions.
 */
#define readb_cpu(c)		({ u8  __r = __raw_readb(c); __r; })
#define readw_cpu(c)		({ u16 __r = le16_to_cpu((__force __le16)__raw_readw(c)); __r; })
#define readl_cpu(c)		({ u32 __r = le32_to_cpu((__force __le32)__raw_readl(c)); __r; })

#define writeb_cpu(v,c)		((void)__raw_writeb((v),(c)))
#define writew_cpu(v,c)		((void)__raw_writew((__force u16)cpu_to_le16(v),(c)))
#define writel_cpu(v,c)		((void)__raw_writel((__force u32)cpu_to_le32(v),(c)))

#ifdef CONFIG_64BIT
#define readq_cpu(c)		({ u64 __r = le64_to_cpu((__force __le64)__raw_readq(c)); __r; })
#define writeq_cpu(v,c)		((void)__raw_writeq((__force u64)cpu_to_le64(v),(c)))
#endif

/*
 * Relaxed I/O memory access primitives. These follow the Device memory
 * ordering rules but do not guarantee any ordering relative to Normal memory
 * accesses.  These are defined to order the indicated access (either a read or
 * write) with all other I/O memory accesses. Since the platform specification
 * defines that all I/O regions are strongly ordered on channel 2, no explicit
 * fences are required to enforce this ordering.
 */
/* FIXME: These are now the same as asm-generic */
#define __io_rbr()		do {} while (0)
#define __io_rar()		do {} while (0)
#define __io_rbw()		do {} while (0)
#define __io_raw()		do {} while (0)

#define readb_relaxed(c)	({ u8  __v; __io_rbr(); __v = readb_cpu(c); __io_rar(); __v; })
#define readw_relaxed(c)	({ u16 __v; __io_rbr(); __v = readw_cpu(c); __io_rar(); __v; })
#define readl_relaxed(c)	({ u32 __v; __io_rbr(); __v = readl_cpu(c); __io_rar(); __v; })

#define writeb_relaxed(v,c)	({ __io_rbw(); writeb_cpu((v),(c)); __io_raw(); })
#define writew_relaxed(v,c)	({ __io_rbw(); writew_cpu((v),(c)); __io_raw(); })
#define writel_relaxed(v,c)	({ __io_rbw(); writel_cpu((v),(c)); __io_raw(); })

#ifdef CONFIG_64BIT
#define readq_relaxed(c)	({ u64 __v; __io_rbr(); __v = readq_cpu(c); __io_rar(); __v; })
#define writeq_relaxed(v,c)	({ __io_rbw(); writeq_cpu((v),(c)); __io_raw(); })
#endif

/*
 * I/O memory access primitives. Reads are ordered relative to any
 * following Normal memory access. Writes are ordered relative to any prior
 * Normal memory access.  The memory barriers here are necessary as RISC-V
 * doesn't define any ordering between the memory space and the I/O space.
 */
#define __io_br()	do {} while (0)
#define __io_ar()	__asm__ __volatile__ ("fence i,r" : : : "memory");
#define __io_bw()	__asm__ __volatile__ ("fence w,o" : : : "memory");
#define __io_aw()	do {} while (0)

#define readb(c)	({ u8  __v; __io_br(); __v = readb_cpu(c); __io_ar(); __v; })
#define readw(c)	({ u16 __v; __io_br(); __v = readw_cpu(c); __io_ar(); __v; })
#define readl(c)	({ u32 __v; __io_br(); __v = readl_cpu(c); __io_ar(); __v; })

#define writeb(v,c)	({ __io_bw(); writeb_cpu((v),(c)); __io_aw(); })
#define writew(v,c)	({ __io_bw(); writew_cpu((v),(c)); __io_aw(); })
#define writel(v,c)	({ __io_bw(); writel_cpu((v),(c)); __io_aw(); })

#ifdef CONFIG_64BIT
#define readq(c)	({ u64 __v; __io_br(); __v = readq_cpu(c); __io_ar(); __v; })
#define writeq(v,c)	({ __io_bw(); writeq_cpu((v),(c)); __io_aw(); })
#endif

/*
 * Emulation routines for the port-mapped IO space used by some PCI drivers.
 * These are defined as being "fully synchronous", but also "not guaranteed to
 * be fully ordered with respect to other memory and I/O operations".  We're
 * going to be on the safe side here and just make them:
 *  - Fully ordered WRT each other, by bracketing them with two fences.  The
 *    outer set contains both I/O so inX is ordered with outX, while the inner just
 *    needs the type of the access (I for inX and O for outX).
 *  - Ordered in the same manner as readX/writeX WRT memory by subsuming their
 *    fences.
 *  - Ordered WRT timer reads, so udelay and friends don't get elided by the
 *    implementation.
 * Note that there is no way to actually enforce that outX is a non-posted
 * operation on RISC-V, but hopefully the timer ordering constraint is
 * sufficient to ensure this works sanely on controllers that support I/O
 * writes.
 */
#define __io_pbr()	__asm__ __volatile__ ("fence io,i"  : : : "memory");
#define __io_par()	__asm__ __volatile__ ("fence i,ior" : : : "memory");
#define __io_pbw()	__asm__ __volatile__ ("fence iow,o" : : : "memory");
#define __io_paw()	__asm__ __volatile__ ("fence o,io"  : : : "memory");

#define inb(c)		({ u8  __v; __io_pbr(); __v = readb_cpu((void*)(PCI_IOBASE + (c))); __io_par(); __v; })
#define inw(c)		({ u16 __v; __io_pbr(); __v = readw_cpu((void*)(PCI_IOBASE + (c))); __io_par(); __v; })
#define inl(c)		({ u32 __v; __io_pbr(); __v = readl_cpu((void*)(PCI_IOBASE + (c))); __io_par(); __v; })

#define outb(v,c)	({ __io_pbw(); writeb_cpu((v),(void*)(PCI_IOBASE + (c))); __io_paw(); })
#define outw(v,c)	({ __io_pbw(); writew_cpu((v),(void*)(PCI_IOBASE + (c))); __io_paw(); })
#define outl(v,c)	({ __io_pbw(); writel_cpu((v),(void*)(PCI_IOBASE + (c))); __io_paw(); })

#ifdef CONFIG_64BIT
#define inq(c)		({ u64 __v; __io_pbr(); __v = readq_cpu((void*)(c)); __io_par(); __v; })
#define outq(v,c)	({ __io_pbw(); writeq_cpu((v),(void*)(c)); __io_paw(); })
#endif

/*
 * Accesses from a single hart to a single I/O address must be ordered.  This
 * allows us to use the raw read macros, but we still need to fence before and
 * after the block to ensure ordering WRT other macros.  These are defined to
 * perform host-endian accesses so we use __raw instead of __cpu.
 */
#define __io_reads_ins(port, ctype, len, bfence, afence)			\
	static inline void __ ## port ## len(const volatile void __iomem *addr,	\
					     void *buffer,			\
					     unsigned int count)		\
	{									\
		bfence;								\
		if (count) {							\
			ctype *buf = buffer;					\
										\
			do {							\
				ctype x = __raw_read ## len(addr);		\
				*buf++ = x;					\
			} while (--count);					\
		}								\
		afence;								\
	}

#define __io_writes_outs(port, ctype, len, bfence, afence)			\
	static inline void __ ## port ## len(volatile void __iomem *addr,	\
					     const void *buffer,		\
					     unsigned int count)		\
	{									\
		bfence;								\
		if (count) {							\
			const ctype *buf = buffer;				\
										\
			do {							\
				__raw_write ## len(*buf++, addr);		\
			} while (--count);					\
		}								\
		afence;								\
	}

__io_reads_ins(reads,  u8, b, __io_br(), __io_ar())
__io_reads_ins(reads, u16, w, __io_br(), __io_ar())
__io_reads_ins(reads, u32, l, __io_br(), __io_ar())
#define readsb(addr, buffer, count) __readsb(addr, buffer, count)
#define readsw(addr, buffer, count) __readsw(addr, buffer, count)
#define readsl(addr, buffer, count) __readsl(addr, buffer, count)

__io_reads_ins(ins,  u8, b, __io_pbr(), __io_par())
__io_reads_ins(ins, u16, w, __io_pbr(), __io_par())
__io_reads_ins(ins, u32, l, __io_pbr(), __io_par())
#define insb(addr, buffer, count) __insb((void __iomem *)(long)addr, buffer, count)
#define insw(addr, buffer, count) __insw((void __iomem *)(long)addr, buffer, count)
#define insl(addr, buffer, count) __insl((void __iomem *)(long)addr, buffer, count)

__io_writes_outs(writes,  u8, b, __io_bw(), __io_aw())
__io_writes_outs(writes, u16, w, __io_bw(), __io_aw())
__io_writes_outs(writes, u32, l, __io_bw(), __io_aw())
#define writesb(addr, buffer, count) __writesb(addr, buffer, count)
#define writesw(addr, buffer, count) __writesw(addr, buffer, count)
#define writesl(addr, buffer, count) __writesl(addr, buffer, count)

__io_writes_outs(outs,  u8, b, __io_pbw(), __io_paw())
__io_writes_outs(outs, u16, w, __io_pbw(), __io_paw())
__io_writes_outs(outs, u32, l, __io_pbw(), __io_paw())
#define outsb(addr, buffer, count) __outsb((void __iomem *)(long)addr, buffer, count)
#define outsw(addr, buffer, count) __outsw((void __iomem *)(long)addr, buffer, count)
#define outsl(addr, buffer, count) __outsl((void __iomem *)(long)addr, buffer, count)

#ifdef CONFIG_64BIT
__io_reads_ins(reads, u64, q, __io_br(), __io_ar())
#define readsq(addr, buffer, count) __readsq(addr, buffer, count)

__io_reads_ins(ins, u64, q, __io_pbr(), __io_par())
#define insq(addr, buffer, count) __insq((void __iomem *)addr, buffer, count)

__io_writes_outs(writes, u64, q, __io_bw(), __io_aw())
#define writesq(addr, buffer, count) __writesq(addr, buffer, count)

__io_writes_outs(outs, u64, q, __io_pbr(), __io_paw())
#define outsq(addr, buffer, count) __outsq((void __iomem *)addr, buffer, count)
#endif

#include <asm-generic/io.h>

#endif /* _ASM_RISCV_IO_H */<|MERGE_RESOLUTION|>--- conflicted
+++ resolved
@@ -20,11 +20,6 @@
 #define _ASM_RISCV_IO_H
 
 #include <linux/types.h>
-<<<<<<< HEAD
-
-#ifdef CONFIG_MMU
-=======
->>>>>>> d8a5b805
 
 extern void __iomem *ioremap(phys_addr_t offset, unsigned long size);
 
@@ -38,11 +33,6 @@
 #define ioremap_wt(addr, size) ioremap((addr), (size))
 
 extern void iounmap(volatile void __iomem *addr);
-<<<<<<< HEAD
-
-#endif /* CONFIG_MMU */
-=======
->>>>>>> d8a5b805
 
 /* Generic IO read/write.  These perform native-endian accesses. */
 #define __raw_writeb __raw_writeb
