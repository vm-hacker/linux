// SPDX-License-Identifier: GPL-2.0-only
/*
 * Copied from arch/arm64/kernel/cpufeature.c
 *
 * Copyright (C) 2015 ARM Ltd.
 * Copyright (C) 2017 SiFive
 */

#include <linux/bitmap.h>
#include <linux/ctype.h>
<<<<<<< HEAD
=======
#include <linux/libfdt.h>
#include <linux/module.h>
>>>>>>> 88084a3d
#include <linux/of.h>
#include <asm/alternative.h>
#include <asm/errata_list.h>
#include <asm/hwcap.h>
#include <asm/patch.h>
#include <asm/pgtable.h>
#include <asm/processor.h>
#include <asm/smp.h>
#include <asm/switch_to.h>

#define NUM_ALPHA_EXTS ('z' - 'a' + 1)

unsigned long elf_hwcap __read_mostly;

/* Host ISA bitmap */
static DECLARE_BITMAP(riscv_isa, RISCV_ISA_EXT_MAX) __read_mostly;

#ifdef CONFIG_FPU
__ro_after_init DEFINE_STATIC_KEY_FALSE(cpu_hwcap_fpu);
#endif

/**
 * riscv_isa_extension_base() - Get base extension word
 *
 * @isa_bitmap: ISA bitmap to use
 * Return: base extension word as unsigned long value
 *
 * NOTE: If isa_bitmap is NULL then Host ISA bitmap will be used.
 */
unsigned long riscv_isa_extension_base(const unsigned long *isa_bitmap)
{
	if (!isa_bitmap)
		return riscv_isa[0];
	return isa_bitmap[0];
}
EXPORT_SYMBOL_GPL(riscv_isa_extension_base);

/**
 * __riscv_isa_extension_available() - Check whether given extension
 * is available or not
 *
 * @isa_bitmap: ISA bitmap to use
 * @bit: bit position of the desired extension
 * Return: true or false
 *
 * NOTE: If isa_bitmap is NULL then Host ISA bitmap will be used.
 */
bool __riscv_isa_extension_available(const unsigned long *isa_bitmap, int bit)
{
	const unsigned long *bmap = (isa_bitmap) ? isa_bitmap : riscv_isa;

	if (bit >= RISCV_ISA_EXT_MAX)
		return false;

	return test_bit(bit, bmap) ? true : false;
}
EXPORT_SYMBOL_GPL(__riscv_isa_extension_available);

void __init riscv_fill_hwcap(void)
{
	struct device_node *node;
	const char *isa;
	char print_str[NUM_ALPHA_EXTS + 1];
	int i, j;
	static unsigned long isa2hwcap[256] = {0};

	isa2hwcap['i'] = isa2hwcap['I'] = COMPAT_HWCAP_ISA_I;
	isa2hwcap['m'] = isa2hwcap['M'] = COMPAT_HWCAP_ISA_M;
	isa2hwcap['a'] = isa2hwcap['A'] = COMPAT_HWCAP_ISA_A;
	isa2hwcap['f'] = isa2hwcap['F'] = COMPAT_HWCAP_ISA_F;
	isa2hwcap['d'] = isa2hwcap['D'] = COMPAT_HWCAP_ISA_D;
	isa2hwcap['c'] = isa2hwcap['C'] = COMPAT_HWCAP_ISA_C;

	elf_hwcap = 0;

	bitmap_zero(riscv_isa, RISCV_ISA_EXT_MAX);

	for_each_of_cpu_node(node) {
		unsigned long this_hwcap = 0;
		DECLARE_BITMAP(this_isa, RISCV_ISA_EXT_MAX);
		const char *temp;

		if (riscv_of_processor_hartid(node) < 0)
			continue;

		if (of_property_read_string(node, "riscv,isa", &isa)) {
			pr_warn("Unable to find \"riscv,isa\" devicetree entry\n");
			continue;
		}

		temp = isa;
#if IS_ENABLED(CONFIG_32BIT)
		if (!strncmp(isa, "rv32", 4))
			isa += 4;
#elif IS_ENABLED(CONFIG_64BIT)
		if (!strncmp(isa, "rv64", 4))
			isa += 4;
#endif
		/* The riscv,isa DT property must start with rv64 or rv32 */
		if (temp == isa)
			continue;
		bitmap_zero(this_isa, RISCV_ISA_EXT_MAX);
		for (; *isa; ++isa) {
			const char *ext = isa++;
			const char *ext_end = isa;
			bool ext_long = false, ext_err = false;

			switch (*ext) {
			case 's':
				/**
				 * Workaround for invalid single-letter 's' & 'u'(QEMU).
				 * No need to set the bit in riscv_isa as 's' & 'u' are
				 * not valid ISA extensions. It works until multi-letter
				 * extension starting with "Su" appears.
				 */
				if (ext[-1] != '_' && ext[1] == 'u') {
					++isa;
					ext_err = true;
					break;
				}
				fallthrough;
			case 'x':
			case 'z':
				ext_long = true;
				/* Multi-letter extension must be delimited */
				for (; *isa && *isa != '_'; ++isa)
					if (unlikely(!islower(*isa)
						     && !isdigit(*isa)))
						ext_err = true;
				/* Parse backwards */
				ext_end = isa;
				if (unlikely(ext_err))
					break;
				if (!isdigit(ext_end[-1]))
					break;
				/* Skip the minor version */
				while (isdigit(*--ext_end))
					;
				if (ext_end[0] != 'p'
				    || !isdigit(ext_end[-1])) {
					/* Advance it to offset the pre-decrement */
					++ext_end;
					break;
				}
				/* Skip the major version */
				while (isdigit(*--ext_end))
					;
				++ext_end;
				break;
			default:
				if (unlikely(!islower(*ext))) {
					ext_err = true;
					break;
				}
				/* Find next extension */
				if (!isdigit(*isa))
					break;
				/* Skip the minor version */
				while (isdigit(*++isa))
					;
				if (*isa != 'p')
					break;
				if (!isdigit(*++isa)) {
					--isa;
					break;
				}
				/* Skip the major version */
				while (isdigit(*++isa))
					;
				break;
			}
			if (*isa != '_')
				--isa;

#define SET_ISA_EXT_MAP(name, bit)						\
			do {							\
				if ((ext_end - ext == sizeof(name) - 1) &&	\
				     !memcmp(ext, name, sizeof(name) - 1))	\
					set_bit(bit, this_isa);			\
			} while (false)						\

			if (unlikely(ext_err))
				continue;
			if (!ext_long) {
				this_hwcap |= isa2hwcap[(unsigned char)(*ext)];
				set_bit(*ext - 'a', this_isa);
			} else {
				SET_ISA_EXT_MAP("sscofpmf", RISCV_ISA_EXT_SSCOFPMF);
<<<<<<< HEAD
=======
				SET_ISA_EXT_MAP("svpbmt", RISCV_ISA_EXT_SVPBMT);
>>>>>>> 88084a3d
			}
#undef SET_ISA_EXT_MAP
		}

		/*
		 * All "okay" hart should have same isa. Set HWCAP based on
		 * common capabilities of every "okay" hart, in case they don't
		 * have.
		 */
		if (elf_hwcap)
			elf_hwcap &= this_hwcap;
		else
			elf_hwcap = this_hwcap;

<<<<<<< HEAD
		if (bitmap_weight(riscv_isa, RISCV_ISA_EXT_MAX))
			bitmap_and(riscv_isa, riscv_isa, this_isa, RISCV_ISA_EXT_MAX);
		else
			bitmap_copy(riscv_isa, this_isa, RISCV_ISA_EXT_MAX);

=======
		if (bitmap_empty(riscv_isa, RISCV_ISA_EXT_MAX))
			bitmap_copy(riscv_isa, this_isa, RISCV_ISA_EXT_MAX);
		else
			bitmap_and(riscv_isa, riscv_isa, this_isa, RISCV_ISA_EXT_MAX);
>>>>>>> 88084a3d
	}

	/* We don't support systems with F but without D, so mask those out
	 * here. */
	if ((elf_hwcap & COMPAT_HWCAP_ISA_F) && !(elf_hwcap & COMPAT_HWCAP_ISA_D)) {
		pr_info("This kernel does not support systems with F but not D\n");
		elf_hwcap &= ~COMPAT_HWCAP_ISA_F;
	}

	memset(print_str, 0, sizeof(print_str));
	for (i = 0, j = 0; i < NUM_ALPHA_EXTS; i++)
		if (riscv_isa[0] & BIT_MASK(i))
			print_str[j++] = (char)('a' + i);
	pr_info("riscv: base ISA extensions %s\n", print_str);

	memset(print_str, 0, sizeof(print_str));
	for (i = 0, j = 0; i < NUM_ALPHA_EXTS; i++)
		if (elf_hwcap & BIT_MASK(i))
			print_str[j++] = (char)('a' + i);
	pr_info("riscv: ELF capabilities %s\n", print_str);

#ifdef CONFIG_FPU
	if (elf_hwcap & (COMPAT_HWCAP_ISA_F | COMPAT_HWCAP_ISA_D))
		static_branch_enable(&cpu_hwcap_fpu);
#endif
}

#ifdef CONFIG_RISCV_ALTERNATIVE
struct cpufeature_info {
	char name[ERRATA_STRING_LENGTH_MAX];
	bool (*check_func)(unsigned int stage);
};

static bool __init_or_module cpufeature_svpbmt_check_func(unsigned int stage)
{
#ifdef CONFIG_RISCV_ISA_SVPBMT
	switch (stage) {
	case RISCV_ALTERNATIVES_EARLY_BOOT:
		return false;
	default:
		return riscv_isa_extension_available(NULL, SVPBMT);
	}
#endif

	return false;
}

static const struct cpufeature_info __initdata_or_module
cpufeature_list[CPUFEATURE_NUMBER] = {
	{
		.name = "svpbmt",
		.check_func = cpufeature_svpbmt_check_func
	},
};

static u32 __init_or_module cpufeature_probe(unsigned int stage)
{
	const struct cpufeature_info *info;
	u32 cpu_req_feature = 0;
	int idx;

	for (idx = 0; idx < CPUFEATURE_NUMBER; idx++) {
		info = &cpufeature_list[idx];

		if (info->check_func(stage))
			cpu_req_feature |= (1U << idx);
	}

	return cpu_req_feature;
}

void __init_or_module riscv_cpufeature_patch_func(struct alt_entry *begin,
						  struct alt_entry *end,
						  unsigned int stage)
{
	u32 cpu_req_feature = cpufeature_probe(stage);
	struct alt_entry *alt;
	u32 tmp;

	for (alt = begin; alt < end; alt++) {
		if (alt->vendor_id != 0)
			continue;
		if (alt->errata_id >= CPUFEATURE_NUMBER) {
			WARN(1, "This feature id:%d is not in kernel cpufeature list",
				alt->errata_id);
			continue;
		}

		tmp = (1U << alt->errata_id);
		if (cpu_req_feature & tmp)
			patch_text_nosync(alt->old_ptr, alt->alt_ptr, alt->alt_len);
	}
}
#endif<|MERGE_RESOLUTION|>--- conflicted
+++ resolved
@@ -8,11 +8,8 @@
 
 #include <linux/bitmap.h>
 #include <linux/ctype.h>
-<<<<<<< HEAD
-=======
 #include <linux/libfdt.h>
 #include <linux/module.h>
->>>>>>> 88084a3d
 #include <linux/of.h>
 #include <asm/alternative.h>
 #include <asm/errata_list.h>
@@ -201,10 +198,7 @@
 				set_bit(*ext - 'a', this_isa);
 			} else {
 				SET_ISA_EXT_MAP("sscofpmf", RISCV_ISA_EXT_SSCOFPMF);
-<<<<<<< HEAD
-=======
 				SET_ISA_EXT_MAP("svpbmt", RISCV_ISA_EXT_SVPBMT);
->>>>>>> 88084a3d
 			}
 #undef SET_ISA_EXT_MAP
 		}
@@ -219,18 +213,10 @@
 		else
 			elf_hwcap = this_hwcap;
 
-<<<<<<< HEAD
-		if (bitmap_weight(riscv_isa, RISCV_ISA_EXT_MAX))
-			bitmap_and(riscv_isa, riscv_isa, this_isa, RISCV_ISA_EXT_MAX);
-		else
-			bitmap_copy(riscv_isa, this_isa, RISCV_ISA_EXT_MAX);
-
-=======
 		if (bitmap_empty(riscv_isa, RISCV_ISA_EXT_MAX))
 			bitmap_copy(riscv_isa, this_isa, RISCV_ISA_EXT_MAX);
 		else
 			bitmap_and(riscv_isa, riscv_isa, this_isa, RISCV_ISA_EXT_MAX);
->>>>>>> 88084a3d
 	}
 
 	/* We don't support systems with F but without D, so mask those out
