// SPDX-License-Identifier: GPL-2.0-or-later
/*
 *  OSS emulation layer for the mixer interface
 *  Copyright (c) by Jaroslav Kysela <perex@perex.cz>
 */

#include <linux/init.h>
#include <linux/slab.h>
#include <linux/time.h>
#include <linux/string.h>
#include <linux/module.h>
#include <linux/compat.h>
#include <sound/core.h>
#include <sound/minors.h>
#include <sound/control.h>
#include <sound/info.h>
#include <sound/mixer_oss.h>
#include <linux/soundcard.h>

#define OSS_ALSAEMULVER         _SIOR ('M', 249, int)

MODULE_AUTHOR("Jaroslav Kysela <perex@perex.cz>");
MODULE_DESCRIPTION("Mixer OSS emulation for ALSA.");
MODULE_LICENSE("GPL");
MODULE_ALIAS_SNDRV_MINOR(SNDRV_MINOR_OSS_MIXER);

static int snd_mixer_oss_open(struct inode *inode, struct file *file)
{
	struct snd_card *card;
	struct snd_mixer_oss_file *fmixer;
	int err;

	err = nonseekable_open(inode, file);
	if (err < 0)
		return err;

	card = snd_lookup_oss_minor_data(iminor(inode),
					 SNDRV_OSS_DEVICE_TYPE_MIXER);
	if (card == NULL)
		return -ENODEV;
	if (card->mixer_oss == NULL) {
		snd_card_unref(card);
		return -ENODEV;
	}
	err = snd_card_file_add(card, file);
	if (err < 0) {
		snd_card_unref(card);
		return err;
	}
	fmixer = kzalloc(sizeof(*fmixer), GFP_KERNEL);
	if (fmixer == NULL) {
		snd_card_file_remove(card, file);
		snd_card_unref(card);
		return -ENOMEM;
	}
	fmixer->card = card;
	fmixer->mixer = card->mixer_oss;
	file->private_data = fmixer;
	if (!try_module_get(card->module)) {
		kfree(fmixer);
		snd_card_file_remove(card, file);
		snd_card_unref(card);
		return -EFAULT;
	}
	snd_card_unref(card);
	return 0;
}

static int snd_mixer_oss_release(struct inode *inode, struct file *file)
{
	struct snd_mixer_oss_file *fmixer;

	if (file->private_data) {
		fmixer = file->private_data;
		module_put(fmixer->card->module);
		snd_card_file_remove(fmixer->card, file);
		kfree(fmixer);
	}
	return 0;
}

static int snd_mixer_oss_info(struct snd_mixer_oss_file *fmixer,
			      mixer_info __user *_info)
{
	struct snd_card *card = fmixer->card;
	struct snd_mixer_oss *mixer = fmixer->mixer;
	struct mixer_info info;
	
	memset(&info, 0, sizeof(info));
	strscpy(info.id, mixer && mixer->id[0] ? mixer->id : card->driver, sizeof(info.id));
	strscpy(info.name, mixer && mixer->name[0] ? mixer->name : card->mixername, sizeof(info.name));
	info.modify_counter = card->mixer_oss_change_count;
	if (copy_to_user(_info, &info, sizeof(info)))
		return -EFAULT;
	return 0;
}

static int snd_mixer_oss_info_obsolete(struct snd_mixer_oss_file *fmixer,
				       _old_mixer_info __user *_info)
{
	struct snd_card *card = fmixer->card;
	struct snd_mixer_oss *mixer = fmixer->mixer;
	_old_mixer_info info;
	
	memset(&info, 0, sizeof(info));
	strscpy(info.id, mixer && mixer->id[0] ? mixer->id : card->driver, sizeof(info.id));
	strscpy(info.name, mixer && mixer->name[0] ? mixer->name : card->mixername, sizeof(info.name));
	if (copy_to_user(_info, &info, sizeof(info)))
		return -EFAULT;
	return 0;
}

static int snd_mixer_oss_caps(struct snd_mixer_oss_file *fmixer)
{
	struct snd_mixer_oss *mixer = fmixer->mixer;
	int result = 0;

	if (mixer == NULL)
		return -EIO;
	if (mixer->get_recsrc && mixer->put_recsrc)
		result |= SOUND_CAP_EXCL_INPUT;
	return result;
}

static int snd_mixer_oss_devmask(struct snd_mixer_oss_file *fmixer)
{
	struct snd_mixer_oss *mixer = fmixer->mixer;
	struct snd_mixer_oss_slot *pslot;
	int result = 0, chn;

	if (mixer == NULL)
		return -EIO;
	mutex_lock(&mixer->reg_mutex);
	for (chn = 0; chn < 31; chn++) {
		pslot = &mixer->slots[chn];
		if (pslot->put_volume || pslot->put_recsrc)
			result |= 1 << chn;
	}
	mutex_unlock(&mixer->reg_mutex);
	return result;
}

static int snd_mixer_oss_stereodevs(struct snd_mixer_oss_file *fmixer)
{
	struct snd_mixer_oss *mixer = fmixer->mixer;
	struct snd_mixer_oss_slot *pslot;
	int result = 0, chn;

	if (mixer == NULL)
		return -EIO;
	mutex_lock(&mixer->reg_mutex);
	for (chn = 0; chn < 31; chn++) {
		pslot = &mixer->slots[chn];
		if (pslot->put_volume && pslot->stereo)
			result |= 1 << chn;
	}
	mutex_unlock(&mixer->reg_mutex);
	return result;
}

static int snd_mixer_oss_recmask(struct snd_mixer_oss_file *fmixer)
{
	struct snd_mixer_oss *mixer = fmixer->mixer;
	int result = 0;

	if (mixer == NULL)
		return -EIO;
	mutex_lock(&mixer->reg_mutex);
	if (mixer->put_recsrc && mixer->get_recsrc) {	/* exclusive */
		result = mixer->mask_recsrc;
	} else {
		struct snd_mixer_oss_slot *pslot;
		int chn;
		for (chn = 0; chn < 31; chn++) {
			pslot = &mixer->slots[chn];
			if (pslot->put_recsrc)
				result |= 1 << chn;
		}
	}
	mutex_unlock(&mixer->reg_mutex);
	return result;
}

static int snd_mixer_oss_get_recsrc(struct snd_mixer_oss_file *fmixer)
{
	struct snd_mixer_oss *mixer = fmixer->mixer;
	int result = 0;

	if (mixer == NULL)
		return -EIO;
	mutex_lock(&mixer->reg_mutex);
	if (mixer->put_recsrc && mixer->get_recsrc) {	/* exclusive */
		unsigned int index;
<<<<<<< HEAD
		err = mixer->get_recsrc(fmixer, &index);
		if (err < 0)
			return err;
=======
		result = mixer->get_recsrc(fmixer, &index);
		if (result < 0)
			goto unlock;
>>>>>>> df0cc57e
		result = 1 << index;
	} else {
		struct snd_mixer_oss_slot *pslot;
		int chn;
		for (chn = 0; chn < 31; chn++) {
			pslot = &mixer->slots[chn];
			if (pslot->get_recsrc) {
				int active = 0;
				pslot->get_recsrc(fmixer, pslot, &active);
				if (active)
					result |= 1 << chn;
			}
		}
	}
	mixer->oss_recsrc = result;
 unlock:
	mutex_unlock(&mixer->reg_mutex);
	return result;
}

static int snd_mixer_oss_set_recsrc(struct snd_mixer_oss_file *fmixer, int recsrc)
{
	struct snd_mixer_oss *mixer = fmixer->mixer;
	struct snd_mixer_oss_slot *pslot;
	int chn, active;
	unsigned int index;
	int result = 0;

	if (mixer == NULL)
		return -EIO;
	mutex_lock(&mixer->reg_mutex);
	if (mixer->get_recsrc && mixer->put_recsrc) {	/* exclusive input */
		if (recsrc & ~mixer->oss_recsrc)
			recsrc &= ~mixer->oss_recsrc;
		mixer->put_recsrc(fmixer, ffz(~recsrc));
		mixer->get_recsrc(fmixer, &index);
		result = 1 << index;
	}
	for (chn = 0; chn < 31; chn++) {
		pslot = &mixer->slots[chn];
		if (pslot->put_recsrc) {
			active = (recsrc & (1 << chn)) ? 1 : 0;
			pslot->put_recsrc(fmixer, pslot, active);
		}
	}
	if (! result) {
		for (chn = 0; chn < 31; chn++) {
			pslot = &mixer->slots[chn];
			if (pslot->get_recsrc) {
				active = 0;
				pslot->get_recsrc(fmixer, pslot, &active);
				if (active)
					result |= 1 << chn;
			}
		}
	}
	mutex_unlock(&mixer->reg_mutex);
	return result;
}

static int snd_mixer_oss_get_volume(struct snd_mixer_oss_file *fmixer, int slot)
{
	struct snd_mixer_oss *mixer = fmixer->mixer;
	struct snd_mixer_oss_slot *pslot;
	int result = 0, left, right;

	if (mixer == NULL || slot > 30)
		return -EIO;
	mutex_lock(&mixer->reg_mutex);
	pslot = &mixer->slots[slot];
	left = pslot->volume[0];
	right = pslot->volume[1];
	if (pslot->get_volume)
		result = pslot->get_volume(fmixer, pslot, &left, &right);
	if (!pslot->stereo)
		right = left;
	if (snd_BUG_ON(left < 0 || left > 100)) {
		result = -EIO;
		goto unlock;
	}
	if (snd_BUG_ON(right < 0 || right > 100)) {
		result = -EIO;
		goto unlock;
	}
	if (result >= 0) {
		pslot->volume[0] = left;
		pslot->volume[1] = right;
	 	result = (left & 0xff) | ((right & 0xff) << 8);
	}
 unlock:
	mutex_unlock(&mixer->reg_mutex);
	return result;
}

static int snd_mixer_oss_set_volume(struct snd_mixer_oss_file *fmixer,
				    int slot, int volume)
{
	struct snd_mixer_oss *mixer = fmixer->mixer;
	struct snd_mixer_oss_slot *pslot;
	int result = 0, left = volume & 0xff, right = (volume >> 8) & 0xff;

	if (mixer == NULL || slot > 30)
		return -EIO;
	mutex_lock(&mixer->reg_mutex);
	pslot = &mixer->slots[slot];
	if (left > 100)
		left = 100;
	if (right > 100)
		right = 100;
	if (!pslot->stereo)
		right = left;
	if (pslot->put_volume)
		result = pslot->put_volume(fmixer, pslot, left, right);
	if (result < 0)
		goto unlock;
	pslot->volume[0] = left;
	pslot->volume[1] = right;
	result = (left & 0xff) | ((right & 0xff) << 8);
 unlock:
	mutex_unlock(&mixer->reg_mutex);
	return result;
}

static int snd_mixer_oss_ioctl1(struct snd_mixer_oss_file *fmixer, unsigned int cmd, unsigned long arg)
{
	void __user *argp = (void __user *)arg;
	int __user *p = argp;
	int tmp;

	if (snd_BUG_ON(!fmixer))
		return -ENXIO;
	if (((cmd >> 8) & 0xff) == 'M') {
		switch (cmd) {
		case SOUND_MIXER_INFO:
			return snd_mixer_oss_info(fmixer, argp);
		case SOUND_OLD_MIXER_INFO:
 			return snd_mixer_oss_info_obsolete(fmixer, argp);
		case SOUND_MIXER_WRITE_RECSRC:
			if (get_user(tmp, p))
				return -EFAULT;
			tmp = snd_mixer_oss_set_recsrc(fmixer, tmp);
			if (tmp < 0)
				return tmp;
			return put_user(tmp, p);
		case OSS_GETVERSION:
			return put_user(SNDRV_OSS_VERSION, p);
		case OSS_ALSAEMULVER:
			return put_user(1, p);
		case SOUND_MIXER_READ_DEVMASK:
			tmp = snd_mixer_oss_devmask(fmixer);
			if (tmp < 0)
				return tmp;
			return put_user(tmp, p);
		case SOUND_MIXER_READ_STEREODEVS:
			tmp = snd_mixer_oss_stereodevs(fmixer);
			if (tmp < 0)
				return tmp;
			return put_user(tmp, p);
		case SOUND_MIXER_READ_RECMASK:
			tmp = snd_mixer_oss_recmask(fmixer);
			if (tmp < 0)
				return tmp;
			return put_user(tmp, p);
		case SOUND_MIXER_READ_CAPS:
			tmp = snd_mixer_oss_caps(fmixer);
			if (tmp < 0)
				return tmp;
			return put_user(tmp, p);
		case SOUND_MIXER_READ_RECSRC:
			tmp = snd_mixer_oss_get_recsrc(fmixer);
			if (tmp < 0)
				return tmp;
			return put_user(tmp, p);
		}
	}
	if (cmd & SIOC_IN) {
		if (get_user(tmp, p))
			return -EFAULT;
		tmp = snd_mixer_oss_set_volume(fmixer, cmd & 0xff, tmp);
		if (tmp < 0)
			return tmp;
		return put_user(tmp, p);
	} else if (cmd & SIOC_OUT) {
		tmp = snd_mixer_oss_get_volume(fmixer, cmd & 0xff);
		if (tmp < 0)
			return tmp;
		return put_user(tmp, p);
	}
	return -ENXIO;
}

static long snd_mixer_oss_ioctl(struct file *file, unsigned int cmd, unsigned long arg)
{
	return snd_mixer_oss_ioctl1(file->private_data, cmd, arg);
}

int snd_mixer_oss_ioctl_card(struct snd_card *card, unsigned int cmd, unsigned long arg)
{
	struct snd_mixer_oss_file fmixer;
	
	if (snd_BUG_ON(!card))
		return -ENXIO;
	if (card->mixer_oss == NULL)
		return -ENXIO;
	memset(&fmixer, 0, sizeof(fmixer));
	fmixer.card = card;
	fmixer.mixer = card->mixer_oss;
	return snd_mixer_oss_ioctl1(&fmixer, cmd, arg);
}
EXPORT_SYMBOL(snd_mixer_oss_ioctl_card);

#ifdef CONFIG_COMPAT
/* all compatible */
static long snd_mixer_oss_ioctl_compat(struct file *file, unsigned int cmd,
				       unsigned long arg)
{
	return snd_mixer_oss_ioctl1(file->private_data, cmd,
				    (unsigned long)compat_ptr(arg));
}
#else
#define snd_mixer_oss_ioctl_compat	NULL
#endif

/*
 *  REGISTRATION PART
 */

static const struct file_operations snd_mixer_oss_f_ops =
{
	.owner =	THIS_MODULE,
	.open =		snd_mixer_oss_open,
	.release =	snd_mixer_oss_release,
	.llseek =	no_llseek,
	.unlocked_ioctl =	snd_mixer_oss_ioctl,
	.compat_ioctl =	snd_mixer_oss_ioctl_compat,
};

/*
 *  utilities
 */

static long snd_mixer_oss_conv(long val, long omin, long omax, long nmin, long nmax)
{
	long orange = omax - omin, nrange = nmax - nmin;
	
	if (orange == 0)
		return 0;
	return DIV_ROUND_CLOSEST(nrange * (val - omin), orange) + nmin;
}

/* convert from alsa native to oss values (0-100) */
static long snd_mixer_oss_conv1(long val, long min, long max, int *old)
{
	if (val == snd_mixer_oss_conv(*old, 0, 100, min, max))
		return *old;
	return snd_mixer_oss_conv(val, min, max, 0, 100);
}

/* convert from oss to alsa native values */
static long snd_mixer_oss_conv2(long val, long min, long max)
{
	return snd_mixer_oss_conv(val, 0, 100, min, max);
}

#if 0
static void snd_mixer_oss_recsrce_set(struct snd_card *card, int slot)
{
	struct snd_mixer_oss *mixer = card->mixer_oss;
	if (mixer)
		mixer->mask_recsrc |= 1 << slot;
}

static int snd_mixer_oss_recsrce_get(struct snd_card *card, int slot)
{
	struct snd_mixer_oss *mixer = card->mixer_oss;
	if (mixer && (mixer->mask_recsrc & (1 << slot)))
		return 1;
	return 0;
}
#endif

#define SNDRV_MIXER_OSS_SIGNATURE		0x65999250

#define SNDRV_MIXER_OSS_ITEM_GLOBAL	0
#define SNDRV_MIXER_OSS_ITEM_GSWITCH	1
#define SNDRV_MIXER_OSS_ITEM_GROUTE	2
#define SNDRV_MIXER_OSS_ITEM_GVOLUME	3
#define SNDRV_MIXER_OSS_ITEM_PSWITCH	4
#define SNDRV_MIXER_OSS_ITEM_PROUTE	5
#define SNDRV_MIXER_OSS_ITEM_PVOLUME	6
#define SNDRV_MIXER_OSS_ITEM_CSWITCH	7
#define SNDRV_MIXER_OSS_ITEM_CROUTE	8
#define SNDRV_MIXER_OSS_ITEM_CVOLUME	9
#define SNDRV_MIXER_OSS_ITEM_CAPTURE	10

#define SNDRV_MIXER_OSS_ITEM_COUNT	11

#define SNDRV_MIXER_OSS_PRESENT_GLOBAL	(1<<0)
#define SNDRV_MIXER_OSS_PRESENT_GSWITCH	(1<<1)
#define SNDRV_MIXER_OSS_PRESENT_GROUTE	(1<<2)
#define SNDRV_MIXER_OSS_PRESENT_GVOLUME	(1<<3)
#define SNDRV_MIXER_OSS_PRESENT_PSWITCH	(1<<4)
#define SNDRV_MIXER_OSS_PRESENT_PROUTE	(1<<5)
#define SNDRV_MIXER_OSS_PRESENT_PVOLUME	(1<<6)
#define SNDRV_MIXER_OSS_PRESENT_CSWITCH	(1<<7)
#define SNDRV_MIXER_OSS_PRESENT_CROUTE	(1<<8)
#define SNDRV_MIXER_OSS_PRESENT_CVOLUME	(1<<9)
#define SNDRV_MIXER_OSS_PRESENT_CAPTURE	(1<<10)

struct slot {
	unsigned int signature;
	unsigned int present;
	unsigned int channels;
	unsigned int numid[SNDRV_MIXER_OSS_ITEM_COUNT];
	unsigned int capture_item;
	const struct snd_mixer_oss_assign_table *assigned;
	unsigned int allocated: 1;
};

#define ID_UNKNOWN	((unsigned int)-1)

static struct snd_kcontrol *snd_mixer_oss_test_id(struct snd_mixer_oss *mixer, const char *name, int index)
{
	struct snd_card *card = mixer->card;
	struct snd_ctl_elem_id id;
	
	memset(&id, 0, sizeof(id));
	id.iface = SNDRV_CTL_ELEM_IFACE_MIXER;
	strscpy(id.name, name, sizeof(id.name));
	id.index = index;
	return snd_ctl_find_id(card, &id);
}

static void snd_mixer_oss_get_volume1_vol(struct snd_mixer_oss_file *fmixer,
					  struct snd_mixer_oss_slot *pslot,
					  unsigned int numid,
					  int *left, int *right)
{
	struct snd_ctl_elem_info *uinfo;
	struct snd_ctl_elem_value *uctl;
	struct snd_kcontrol *kctl;
	struct snd_card *card = fmixer->card;

	if (numid == ID_UNKNOWN)
		return;
	down_read(&card->controls_rwsem);
	kctl = snd_ctl_find_numid(card, numid);
	if (!kctl) {
		up_read(&card->controls_rwsem);
		return;
	}
	uinfo = kzalloc(sizeof(*uinfo), GFP_KERNEL);
	uctl = kzalloc(sizeof(*uctl), GFP_KERNEL);
	if (uinfo == NULL || uctl == NULL)
		goto __unalloc;
	if (kctl->info(kctl, uinfo))
		goto __unalloc;
	if (kctl->get(kctl, uctl))
		goto __unalloc;
	if (uinfo->type == SNDRV_CTL_ELEM_TYPE_BOOLEAN &&
	    uinfo->value.integer.min == 0 && uinfo->value.integer.max == 1)
		goto __unalloc;
	*left = snd_mixer_oss_conv1(uctl->value.integer.value[0], uinfo->value.integer.min, uinfo->value.integer.max, &pslot->volume[0]);
	if (uinfo->count > 1)
		*right = snd_mixer_oss_conv1(uctl->value.integer.value[1], uinfo->value.integer.min, uinfo->value.integer.max, &pslot->volume[1]);
      __unalloc:
	up_read(&card->controls_rwsem);
      	kfree(uctl);
      	kfree(uinfo);
}

static void snd_mixer_oss_get_volume1_sw(struct snd_mixer_oss_file *fmixer,
					 struct snd_mixer_oss_slot *pslot,
					 unsigned int numid,
					 int *left, int *right,
					 int route)
{
	struct snd_ctl_elem_info *uinfo;
	struct snd_ctl_elem_value *uctl;
	struct snd_kcontrol *kctl;
	struct snd_card *card = fmixer->card;

	if (numid == ID_UNKNOWN)
		return;
	down_read(&card->controls_rwsem);
	kctl = snd_ctl_find_numid(card, numid);
	if (!kctl) {
		up_read(&card->controls_rwsem);
		return;
	}
	uinfo = kzalloc(sizeof(*uinfo), GFP_KERNEL);
	uctl = kzalloc(sizeof(*uctl), GFP_KERNEL);
	if (uinfo == NULL || uctl == NULL)
		goto __unalloc;
	if (kctl->info(kctl, uinfo))
		goto __unalloc;
	if (kctl->get(kctl, uctl))
		goto __unalloc;
	if (!uctl->value.integer.value[0]) {
		*left = 0;
		if (uinfo->count == 1)
			*right = 0;
	}
	if (uinfo->count > 1 && !uctl->value.integer.value[route ? 3 : 1])
		*right = 0;
      __unalloc:
	up_read(&card->controls_rwsem);
      	kfree(uctl);
	kfree(uinfo);
}

static int snd_mixer_oss_get_volume1(struct snd_mixer_oss_file *fmixer,
				     struct snd_mixer_oss_slot *pslot,
				     int *left, int *right)
{
	struct slot *slot = pslot->private_data;
	
	*left = *right = 100;
	if (slot->present & SNDRV_MIXER_OSS_PRESENT_PVOLUME) {
		snd_mixer_oss_get_volume1_vol(fmixer, pslot, slot->numid[SNDRV_MIXER_OSS_ITEM_PVOLUME], left, right);
	} else if (slot->present & SNDRV_MIXER_OSS_PRESENT_GVOLUME) {
		snd_mixer_oss_get_volume1_vol(fmixer, pslot, slot->numid[SNDRV_MIXER_OSS_ITEM_GVOLUME], left, right);
	} else if (slot->present & SNDRV_MIXER_OSS_PRESENT_GLOBAL) {
		snd_mixer_oss_get_volume1_vol(fmixer, pslot, slot->numid[SNDRV_MIXER_OSS_ITEM_GLOBAL], left, right);
	}
	if (slot->present & SNDRV_MIXER_OSS_PRESENT_PSWITCH) {
		snd_mixer_oss_get_volume1_sw(fmixer, pslot, slot->numid[SNDRV_MIXER_OSS_ITEM_PSWITCH], left, right, 0);
	} else if (slot->present & SNDRV_MIXER_OSS_PRESENT_GSWITCH) {
		snd_mixer_oss_get_volume1_sw(fmixer, pslot, slot->numid[SNDRV_MIXER_OSS_ITEM_GSWITCH], left, right, 0);
	} else if (slot->present & SNDRV_MIXER_OSS_PRESENT_PROUTE) {
		snd_mixer_oss_get_volume1_sw(fmixer, pslot, slot->numid[SNDRV_MIXER_OSS_ITEM_PROUTE], left, right, 1);
	} else if (slot->present & SNDRV_MIXER_OSS_PRESENT_GROUTE) {
		snd_mixer_oss_get_volume1_sw(fmixer, pslot, slot->numid[SNDRV_MIXER_OSS_ITEM_GROUTE], left, right, 1);
	}
	return 0;
}

static void snd_mixer_oss_put_volume1_vol(struct snd_mixer_oss_file *fmixer,
					  struct snd_mixer_oss_slot *pslot,
					  unsigned int numid,
					  int left, int right)
{
	struct snd_ctl_elem_info *uinfo;
	struct snd_ctl_elem_value *uctl;
	struct snd_kcontrol *kctl;
	struct snd_card *card = fmixer->card;
	int res;

	if (numid == ID_UNKNOWN)
		return;
	down_read(&card->controls_rwsem);
	kctl = snd_ctl_find_numid(card, numid);
	if (!kctl) {
		up_read(&card->controls_rwsem);
		return;
	}
	uinfo = kzalloc(sizeof(*uinfo), GFP_KERNEL);
	uctl = kzalloc(sizeof(*uctl), GFP_KERNEL);
	if (uinfo == NULL || uctl == NULL)
		goto __unalloc;
	if (kctl->info(kctl, uinfo))
		goto __unalloc;
	if (uinfo->type == SNDRV_CTL_ELEM_TYPE_BOOLEAN &&
	    uinfo->value.integer.min == 0 && uinfo->value.integer.max == 1)
		goto __unalloc;
	uctl->value.integer.value[0] = snd_mixer_oss_conv2(left, uinfo->value.integer.min, uinfo->value.integer.max);
	if (uinfo->count > 1)
		uctl->value.integer.value[1] = snd_mixer_oss_conv2(right, uinfo->value.integer.min, uinfo->value.integer.max);
	res = kctl->put(kctl, uctl);
	if (res < 0)
		goto __unalloc;
	if (res > 0)
		snd_ctl_notify(card, SNDRV_CTL_EVENT_MASK_VALUE, &kctl->id);
      __unalloc:
	up_read(&card->controls_rwsem);
      	kfree(uctl);
	kfree(uinfo);
}

static void snd_mixer_oss_put_volume1_sw(struct snd_mixer_oss_file *fmixer,
					 struct snd_mixer_oss_slot *pslot,
					 unsigned int numid,
					 int left, int right,
					 int route)
{
	struct snd_ctl_elem_info *uinfo;
	struct snd_ctl_elem_value *uctl;
	struct snd_kcontrol *kctl;
	struct snd_card *card = fmixer->card;
	int res;

	if (numid == ID_UNKNOWN)
		return;
	down_read(&card->controls_rwsem);
	kctl = snd_ctl_find_numid(card, numid);
	if (!kctl) {
		up_read(&card->controls_rwsem);
		return;
	}
	uinfo = kzalloc(sizeof(*uinfo), GFP_KERNEL);
	uctl = kzalloc(sizeof(*uctl), GFP_KERNEL);
	if (uinfo == NULL || uctl == NULL)
		goto __unalloc;
	if (kctl->info(kctl, uinfo))
		goto __unalloc;
	if (uinfo->count > 1) {
		uctl->value.integer.value[0] = left > 0 ? 1 : 0;
		uctl->value.integer.value[route ? 3 : 1] = right > 0 ? 1 : 0;
		if (route) {
			uctl->value.integer.value[1] =
			uctl->value.integer.value[2] = 0;
		}
	} else {
		uctl->value.integer.value[0] = (left > 0 || right > 0) ? 1 : 0;
	}
	res = kctl->put(kctl, uctl);
	if (res < 0)
		goto __unalloc;
	if (res > 0)
		snd_ctl_notify(card, SNDRV_CTL_EVENT_MASK_VALUE, &kctl->id);
      __unalloc:
	up_read(&card->controls_rwsem);
      	kfree(uctl);
	kfree(uinfo);
}

static int snd_mixer_oss_put_volume1(struct snd_mixer_oss_file *fmixer,
				     struct snd_mixer_oss_slot *pslot,
				     int left, int right)
{
	struct slot *slot = pslot->private_data;
	
	if (slot->present & SNDRV_MIXER_OSS_PRESENT_PVOLUME) {
		snd_mixer_oss_put_volume1_vol(fmixer, pslot, slot->numid[SNDRV_MIXER_OSS_ITEM_PVOLUME], left, right);
		if (slot->present & SNDRV_MIXER_OSS_PRESENT_CVOLUME)
			snd_mixer_oss_put_volume1_vol(fmixer, pslot, slot->numid[SNDRV_MIXER_OSS_ITEM_CVOLUME], left, right);
	} else if (slot->present & SNDRV_MIXER_OSS_PRESENT_CVOLUME) {
		snd_mixer_oss_put_volume1_vol(fmixer, pslot,
			slot->numid[SNDRV_MIXER_OSS_ITEM_CVOLUME], left, right);
	} else if (slot->present & SNDRV_MIXER_OSS_PRESENT_GVOLUME) {
		snd_mixer_oss_put_volume1_vol(fmixer, pslot, slot->numid[SNDRV_MIXER_OSS_ITEM_GVOLUME], left, right);
	} else if (slot->present & SNDRV_MIXER_OSS_PRESENT_GLOBAL) {
		snd_mixer_oss_put_volume1_vol(fmixer, pslot, slot->numid[SNDRV_MIXER_OSS_ITEM_GLOBAL], left, right);
	}
	if (left || right) {
		if (slot->present & SNDRV_MIXER_OSS_PRESENT_PSWITCH)
			snd_mixer_oss_put_volume1_sw(fmixer, pslot, slot->numid[SNDRV_MIXER_OSS_ITEM_PSWITCH], left, right, 0);
		if (slot->present & SNDRV_MIXER_OSS_PRESENT_CSWITCH)
			snd_mixer_oss_put_volume1_sw(fmixer, pslot, slot->numid[SNDRV_MIXER_OSS_ITEM_CSWITCH], left, right, 0);
		if (slot->present & SNDRV_MIXER_OSS_PRESENT_GSWITCH)
			snd_mixer_oss_put_volume1_sw(fmixer, pslot, slot->numid[SNDRV_MIXER_OSS_ITEM_GSWITCH], left, right, 0);
		if (slot->present & SNDRV_MIXER_OSS_PRESENT_PROUTE)
			snd_mixer_oss_put_volume1_sw(fmixer, pslot, slot->numid[SNDRV_MIXER_OSS_ITEM_PROUTE], left, right, 1);
		if (slot->present & SNDRV_MIXER_OSS_PRESENT_CROUTE)
			snd_mixer_oss_put_volume1_sw(fmixer, pslot, slot->numid[SNDRV_MIXER_OSS_ITEM_CROUTE], left, right, 1);
		if (slot->present & SNDRV_MIXER_OSS_PRESENT_GROUTE)
			snd_mixer_oss_put_volume1_sw(fmixer, pslot, slot->numid[SNDRV_MIXER_OSS_ITEM_GROUTE], left, right, 1);
	} else {
		if (slot->present & SNDRV_MIXER_OSS_PRESENT_PSWITCH) {
			snd_mixer_oss_put_volume1_sw(fmixer, pslot, slot->numid[SNDRV_MIXER_OSS_ITEM_PSWITCH], left, right, 0);
		} else if (slot->present & SNDRV_MIXER_OSS_PRESENT_CSWITCH) {
			snd_mixer_oss_put_volume1_sw(fmixer, pslot, slot->numid[SNDRV_MIXER_OSS_ITEM_CSWITCH], left, right, 0);
		} else if (slot->present & SNDRV_MIXER_OSS_PRESENT_GSWITCH) {
			snd_mixer_oss_put_volume1_sw(fmixer, pslot, slot->numid[SNDRV_MIXER_OSS_ITEM_GSWITCH], left, right, 0);
		} else if (slot->present & SNDRV_MIXER_OSS_PRESENT_PROUTE) {
			snd_mixer_oss_put_volume1_sw(fmixer, pslot, slot->numid[SNDRV_MIXER_OSS_ITEM_PROUTE], left, right, 1);
		} else if (slot->present & SNDRV_MIXER_OSS_PRESENT_CROUTE) {
			snd_mixer_oss_put_volume1_sw(fmixer, pslot, slot->numid[SNDRV_MIXER_OSS_ITEM_CROUTE], left, right, 1);
		} else if (slot->present & SNDRV_MIXER_OSS_PRESENT_GROUTE) {
			snd_mixer_oss_put_volume1_sw(fmixer, pslot, slot->numid[SNDRV_MIXER_OSS_ITEM_GROUTE], left, right, 1);
		}
	}
	return 0;
}

static int snd_mixer_oss_get_recsrc1_sw(struct snd_mixer_oss_file *fmixer,
					struct snd_mixer_oss_slot *pslot,
					int *active)
{
	struct slot *slot = pslot->private_data;
	int left, right;
	
	left = right = 1;
	snd_mixer_oss_get_volume1_sw(fmixer, pslot, slot->numid[SNDRV_MIXER_OSS_ITEM_CSWITCH], &left, &right, 0);
	*active = (left || right) ? 1 : 0;
	return 0;
}

static int snd_mixer_oss_get_recsrc1_route(struct snd_mixer_oss_file *fmixer,
					   struct snd_mixer_oss_slot *pslot,
					   int *active)
{
	struct slot *slot = pslot->private_data;
	int left, right;
	
	left = right = 1;
	snd_mixer_oss_get_volume1_sw(fmixer, pslot, slot->numid[SNDRV_MIXER_OSS_ITEM_CROUTE], &left, &right, 1);
	*active = (left || right) ? 1 : 0;
	return 0;
}

static int snd_mixer_oss_put_recsrc1_sw(struct snd_mixer_oss_file *fmixer,
					struct snd_mixer_oss_slot *pslot,
					int active)
{
	struct slot *slot = pslot->private_data;
	
	snd_mixer_oss_put_volume1_sw(fmixer, pslot, slot->numid[SNDRV_MIXER_OSS_ITEM_CSWITCH], active, active, 0);
	return 0;
}

static int snd_mixer_oss_put_recsrc1_route(struct snd_mixer_oss_file *fmixer,
					   struct snd_mixer_oss_slot *pslot,
					   int active)
{
	struct slot *slot = pslot->private_data;
	
	snd_mixer_oss_put_volume1_sw(fmixer, pslot, slot->numid[SNDRV_MIXER_OSS_ITEM_CROUTE], active, active, 1);
	return 0;
}

static int snd_mixer_oss_get_recsrc2(struct snd_mixer_oss_file *fmixer, unsigned int *active_index)
{
	struct snd_card *card = fmixer->card;
	struct snd_mixer_oss *mixer = fmixer->mixer;
	struct snd_kcontrol *kctl;
	struct snd_mixer_oss_slot *pslot;
	struct slot *slot;
	struct snd_ctl_elem_info *uinfo;
	struct snd_ctl_elem_value *uctl;
	int err, idx;
	
	uinfo = kzalloc(sizeof(*uinfo), GFP_KERNEL);
	uctl = kzalloc(sizeof(*uctl), GFP_KERNEL);
	if (uinfo == NULL || uctl == NULL) {
		err = -ENOMEM;
		goto __free_only;
	}
	down_read(&card->controls_rwsem);
	kctl = snd_mixer_oss_test_id(mixer, "Capture Source", 0);
	if (! kctl) {
		err = -ENOENT;
		goto __unlock;
	}
	err = kctl->info(kctl, uinfo);
	if (err < 0)
		goto __unlock;
	err = kctl->get(kctl, uctl);
	if (err < 0)
		goto __unlock;
	for (idx = 0; idx < 32; idx++) {
		if (!(mixer->mask_recsrc & (1 << idx)))
			continue;
		pslot = &mixer->slots[idx];
		slot = pslot->private_data;
		if (slot->signature != SNDRV_MIXER_OSS_SIGNATURE)
			continue;
		if (!(slot->present & SNDRV_MIXER_OSS_PRESENT_CAPTURE))
			continue;
		if (slot->capture_item == uctl->value.enumerated.item[0]) {
			*active_index = idx;
			break;
		}
	}
	err = 0;
      __unlock:
     	up_read(&card->controls_rwsem);
      __free_only:
      	kfree(uctl);
      	kfree(uinfo);
      	return err;
}

static int snd_mixer_oss_put_recsrc2(struct snd_mixer_oss_file *fmixer, unsigned int active_index)
{
	struct snd_card *card = fmixer->card;
	struct snd_mixer_oss *mixer = fmixer->mixer;
	struct snd_kcontrol *kctl;
	struct snd_mixer_oss_slot *pslot;
	struct slot *slot = NULL;
	struct snd_ctl_elem_info *uinfo;
	struct snd_ctl_elem_value *uctl;
	int err;
	unsigned int idx;

	uinfo = kzalloc(sizeof(*uinfo), GFP_KERNEL);
	uctl = kzalloc(sizeof(*uctl), GFP_KERNEL);
	if (uinfo == NULL || uctl == NULL) {
		err = -ENOMEM;
		goto __free_only;
	}
	down_read(&card->controls_rwsem);
	kctl = snd_mixer_oss_test_id(mixer, "Capture Source", 0);
	if (! kctl) {
		err = -ENOENT;
		goto __unlock;
	}
	err = kctl->info(kctl, uinfo);
	if (err < 0)
		goto __unlock;
	for (idx = 0; idx < 32; idx++) {
		if (!(mixer->mask_recsrc & (1 << idx)))
			continue;
		pslot = &mixer->slots[idx];
		slot = pslot->private_data;
		if (slot->signature != SNDRV_MIXER_OSS_SIGNATURE)
			continue;
		if (!(slot->present & SNDRV_MIXER_OSS_PRESENT_CAPTURE))
			continue;
		if (idx == active_index)
			break;
		slot = NULL;
	}
	if (! slot)
		goto __unlock;
	for (idx = 0; idx < uinfo->count; idx++)
		uctl->value.enumerated.item[idx] = slot->capture_item;
	err = kctl->put(kctl, uctl);
	if (err > 0)
		snd_ctl_notify(fmixer->card, SNDRV_CTL_EVENT_MASK_VALUE, &kctl->id);
	err = 0;
      __unlock:
	up_read(&card->controls_rwsem);
      __free_only:
	kfree(uctl);
	kfree(uinfo);
	return err;
}

struct snd_mixer_oss_assign_table {
	int oss_id;
	const char *name;
	int index;
};

static int snd_mixer_oss_build_test(struct snd_mixer_oss *mixer, struct slot *slot, const char *name, int index, int item)
{
	struct snd_ctl_elem_info *info;
	struct snd_kcontrol *kcontrol;
	struct snd_card *card = mixer->card;
	int err;

	down_read(&card->controls_rwsem);
	kcontrol = snd_mixer_oss_test_id(mixer, name, index);
	if (kcontrol == NULL) {
		up_read(&card->controls_rwsem);
		return 0;
	}
	info = kmalloc(sizeof(*info), GFP_KERNEL);
	if (! info) {
		up_read(&card->controls_rwsem);
		return -ENOMEM;
	}
	err = kcontrol->info(kcontrol, info);
	if (err < 0) {
		up_read(&card->controls_rwsem);
		kfree(info);
		return err;
	}
	slot->numid[item] = kcontrol->id.numid;
	up_read(&card->controls_rwsem);
	if (info->count > slot->channels)
		slot->channels = info->count;
	slot->present |= 1 << item;
	kfree(info);
	return 0;
}

static void snd_mixer_oss_slot_free(struct snd_mixer_oss_slot *chn)
{
	struct slot *p = chn->private_data;
	if (p) {
		if (p->allocated && p->assigned) {
			kfree_const(p->assigned->name);
			kfree_const(p->assigned);
		}
		kfree(p);
	}
}

static void mixer_slot_clear(struct snd_mixer_oss_slot *rslot)
{
	int idx = rslot->number; /* remember this */
	if (rslot->private_free)
		rslot->private_free(rslot);
	memset(rslot, 0, sizeof(*rslot));
	rslot->number = idx;
}

/* In a separate function to keep gcc 3.2 happy - do NOT merge this in
   snd_mixer_oss_build_input! */
static int snd_mixer_oss_build_test_all(struct snd_mixer_oss *mixer,
					const struct snd_mixer_oss_assign_table *ptr,
					struct slot *slot)
{
	char str[64];
	int err;

	err = snd_mixer_oss_build_test(mixer, slot, ptr->name, ptr->index,
				       SNDRV_MIXER_OSS_ITEM_GLOBAL);
	if (err)
		return err;
	sprintf(str, "%s Switch", ptr->name);
	err = snd_mixer_oss_build_test(mixer, slot, str, ptr->index,
				       SNDRV_MIXER_OSS_ITEM_GSWITCH);
	if (err)
		return err;
	sprintf(str, "%s Route", ptr->name);
	err = snd_mixer_oss_build_test(mixer, slot, str, ptr->index,
				       SNDRV_MIXER_OSS_ITEM_GROUTE);
	if (err)
		return err;
	sprintf(str, "%s Volume", ptr->name);
	err = snd_mixer_oss_build_test(mixer, slot, str, ptr->index,
				       SNDRV_MIXER_OSS_ITEM_GVOLUME);
	if (err)
		return err;
	sprintf(str, "%s Playback Switch", ptr->name);
	err = snd_mixer_oss_build_test(mixer, slot, str, ptr->index,
				       SNDRV_MIXER_OSS_ITEM_PSWITCH);
	if (err)
		return err;
	sprintf(str, "%s Playback Route", ptr->name);
	err = snd_mixer_oss_build_test(mixer, slot, str, ptr->index,
				       SNDRV_MIXER_OSS_ITEM_PROUTE);
	if (err)
		return err;
	sprintf(str, "%s Playback Volume", ptr->name);
	err = snd_mixer_oss_build_test(mixer, slot, str, ptr->index,
				       SNDRV_MIXER_OSS_ITEM_PVOLUME);
	if (err)
		return err;
	sprintf(str, "%s Capture Switch", ptr->name);
	err = snd_mixer_oss_build_test(mixer, slot, str, ptr->index,
				       SNDRV_MIXER_OSS_ITEM_CSWITCH);
	if (err)
		return err;
	sprintf(str, "%s Capture Route", ptr->name);
	err = snd_mixer_oss_build_test(mixer, slot, str, ptr->index,
				       SNDRV_MIXER_OSS_ITEM_CROUTE);
	if (err)
		return err;
	sprintf(str, "%s Capture Volume", ptr->name);
	err = snd_mixer_oss_build_test(mixer, slot, str, ptr->index,
				       SNDRV_MIXER_OSS_ITEM_CVOLUME);
	if (err)
		return err;

	return 0;
}

/*
 * build an OSS mixer element.
 * ptr_allocated means the entry is dynamically allocated (change via proc file).
 * when replace_old = 1, the old entry is replaced with the new one.
 */
static int snd_mixer_oss_build_input(struct snd_mixer_oss *mixer,
				     const struct snd_mixer_oss_assign_table *ptr,
				     int ptr_allocated, int replace_old)
{
	struct slot slot;
	struct slot *pslot;
	struct snd_kcontrol *kctl;
	struct snd_mixer_oss_slot *rslot;
	char str[64];	
	
	/* check if already assigned */
	if (mixer->slots[ptr->oss_id].get_volume && ! replace_old)
		return 0;

	memset(&slot, 0, sizeof(slot));
	memset(slot.numid, 0xff, sizeof(slot.numid)); /* ID_UNKNOWN */
	if (snd_mixer_oss_build_test_all(mixer, ptr, &slot))
		return 0;
	down_read(&mixer->card->controls_rwsem);
	kctl = NULL;
	if (!ptr->index)
		kctl = snd_mixer_oss_test_id(mixer, "Capture Source", 0);
	if (kctl) {
		struct snd_ctl_elem_info *uinfo;

		uinfo = kzalloc(sizeof(*uinfo), GFP_KERNEL);
		if (! uinfo) {
			up_read(&mixer->card->controls_rwsem);
			return -ENOMEM;
		}
			
		if (kctl->info(kctl, uinfo)) {
			up_read(&mixer->card->controls_rwsem);
			kfree(uinfo);
			return 0;
		}
		strcpy(str, ptr->name);
		if (!strcmp(str, "Master"))
			strcpy(str, "Mix");
		if (!strcmp(str, "Master Mono"))
			strcpy(str, "Mix Mono");
		slot.capture_item = 0;
		if (!strcmp(uinfo->value.enumerated.name, str)) {
			slot.present |= SNDRV_MIXER_OSS_PRESENT_CAPTURE;
		} else {
			for (slot.capture_item = 1; slot.capture_item < uinfo->value.enumerated.items; slot.capture_item++) {
				uinfo->value.enumerated.item = slot.capture_item;
				if (kctl->info(kctl, uinfo)) {
					up_read(&mixer->card->controls_rwsem);
					kfree(uinfo);
					return 0;
				}
				if (!strcmp(uinfo->value.enumerated.name, str)) {
					slot.present |= SNDRV_MIXER_OSS_PRESENT_CAPTURE;
					break;
				}
			}
		}
		kfree(uinfo);
	}
	up_read(&mixer->card->controls_rwsem);
	if (slot.present != 0) {
		pslot = kmalloc(sizeof(slot), GFP_KERNEL);
		if (! pslot)
			return -ENOMEM;
		*pslot = slot;
		pslot->signature = SNDRV_MIXER_OSS_SIGNATURE;
		pslot->assigned = ptr;
		pslot->allocated = ptr_allocated;
		rslot = &mixer->slots[ptr->oss_id];
		mixer_slot_clear(rslot);
		rslot->stereo = slot.channels > 1 ? 1 : 0;
		rslot->get_volume = snd_mixer_oss_get_volume1;
		rslot->put_volume = snd_mixer_oss_put_volume1;
		/* note: ES18xx have both Capture Source and XX Capture Volume !!! */
		if (slot.present & SNDRV_MIXER_OSS_PRESENT_CSWITCH) {
			rslot->get_recsrc = snd_mixer_oss_get_recsrc1_sw;
			rslot->put_recsrc = snd_mixer_oss_put_recsrc1_sw;
		} else if (slot.present & SNDRV_MIXER_OSS_PRESENT_CROUTE) {
			rslot->get_recsrc = snd_mixer_oss_get_recsrc1_route;
			rslot->put_recsrc = snd_mixer_oss_put_recsrc1_route;
		} else if (slot.present & SNDRV_MIXER_OSS_PRESENT_CAPTURE) {
			mixer->mask_recsrc |= 1 << ptr->oss_id;
		}
		rslot->private_data = pslot;
		rslot->private_free = snd_mixer_oss_slot_free;
		return 1;
	}
	return 0;
}

#ifdef CONFIG_SND_PROC_FS
/*
 */
#define MIXER_VOL(name) [SOUND_MIXER_##name] = #name
static const char * const oss_mixer_names[SNDRV_OSS_MAX_MIXERS] = {
	MIXER_VOL(VOLUME),
	MIXER_VOL(BASS),
	MIXER_VOL(TREBLE),
	MIXER_VOL(SYNTH),
	MIXER_VOL(PCM),
	MIXER_VOL(SPEAKER),
	MIXER_VOL(LINE),
	MIXER_VOL(MIC),
	MIXER_VOL(CD),
	MIXER_VOL(IMIX),
	MIXER_VOL(ALTPCM),
	MIXER_VOL(RECLEV),
	MIXER_VOL(IGAIN),
	MIXER_VOL(OGAIN),
	MIXER_VOL(LINE1),
	MIXER_VOL(LINE2),
	MIXER_VOL(LINE3),
	MIXER_VOL(DIGITAL1),
	MIXER_VOL(DIGITAL2),
	MIXER_VOL(DIGITAL3),
	MIXER_VOL(PHONEIN),
	MIXER_VOL(PHONEOUT),
	MIXER_VOL(VIDEO),
	MIXER_VOL(RADIO),
	MIXER_VOL(MONITOR),
};
	
/*
 *  /proc interface
 */

static void snd_mixer_oss_proc_read(struct snd_info_entry *entry,
				    struct snd_info_buffer *buffer)
{
	struct snd_mixer_oss *mixer = entry->private_data;
	int i;

	mutex_lock(&mixer->reg_mutex);
	for (i = 0; i < SNDRV_OSS_MAX_MIXERS; i++) {
		struct slot *p;

		if (! oss_mixer_names[i])
			continue;
		p = (struct slot *)mixer->slots[i].private_data;
		snd_iprintf(buffer, "%s ", oss_mixer_names[i]);
		if (p && p->assigned)
			snd_iprintf(buffer, "\"%s\" %d\n",
				    p->assigned->name,
				    p->assigned->index);
		else
			snd_iprintf(buffer, "\"\" 0\n");
	}
	mutex_unlock(&mixer->reg_mutex);
}

static void snd_mixer_oss_proc_write(struct snd_info_entry *entry,
				     struct snd_info_buffer *buffer)
{
	struct snd_mixer_oss *mixer = entry->private_data;
	char line[128], str[32], idxstr[16];
	const char *cptr;
	unsigned int idx;
	int ch;
	struct snd_mixer_oss_assign_table *tbl;
	struct slot *slot;

	while (!snd_info_get_line(buffer, line, sizeof(line))) {
		cptr = snd_info_get_str(str, line, sizeof(str));
		for (ch = 0; ch < SNDRV_OSS_MAX_MIXERS; ch++)
			if (oss_mixer_names[ch] && strcmp(oss_mixer_names[ch], str) == 0)
				break;
		if (ch >= SNDRV_OSS_MAX_MIXERS) {
			pr_err("ALSA: mixer_oss: invalid OSS volume '%s'\n",
			       str);
			continue;
		}
		cptr = snd_info_get_str(str, cptr, sizeof(str));
		if (! *str) {
			/* remove the entry */
			mutex_lock(&mixer->reg_mutex);
			mixer_slot_clear(&mixer->slots[ch]);
			mutex_unlock(&mixer->reg_mutex);
			continue;
		}
		snd_info_get_str(idxstr, cptr, sizeof(idxstr));
		idx = simple_strtoul(idxstr, NULL, 10);
		if (idx >= 0x4000) { /* too big */
			pr_err("ALSA: mixer_oss: invalid index %d\n", idx);
			continue;
		}
		mutex_lock(&mixer->reg_mutex);
		slot = (struct slot *)mixer->slots[ch].private_data;
		if (slot && slot->assigned &&
		    slot->assigned->index == idx && ! strcmp(slot->assigned->name, str))
			/* not changed */
			goto __unlock;
		tbl = kmalloc(sizeof(*tbl), GFP_KERNEL);
		if (!tbl)
			goto __unlock;
		tbl->oss_id = ch;
		tbl->name = kstrdup(str, GFP_KERNEL);
		if (! tbl->name) {
			kfree(tbl);
			goto __unlock;
		}
		tbl->index = idx;
		if (snd_mixer_oss_build_input(mixer, tbl, 1, 1) <= 0) {
			kfree(tbl->name);
			kfree(tbl);
		}
	__unlock:
		mutex_unlock(&mixer->reg_mutex);
	}
}

static void snd_mixer_oss_proc_init(struct snd_mixer_oss *mixer)
{
	struct snd_info_entry *entry;

	entry = snd_info_create_card_entry(mixer->card, "oss_mixer",
					   mixer->card->proc_root);
	if (! entry)
		return;
	entry->content = SNDRV_INFO_CONTENT_TEXT;
	entry->mode = S_IFREG | 0644;
	entry->c.text.read = snd_mixer_oss_proc_read;
	entry->c.text.write = snd_mixer_oss_proc_write;
	entry->private_data = mixer;
	if (snd_info_register(entry) < 0) {
		snd_info_free_entry(entry);
		entry = NULL;
	}
	mixer->proc_entry = entry;
}

static void snd_mixer_oss_proc_done(struct snd_mixer_oss *mixer)
{
	snd_info_free_entry(mixer->proc_entry);
	mixer->proc_entry = NULL;
}
#else /* !CONFIG_SND_PROC_FS */
#define snd_mixer_oss_proc_init(mix)
#define snd_mixer_oss_proc_done(mix)
#endif /* CONFIG_SND_PROC_FS */

static void snd_mixer_oss_build(struct snd_mixer_oss *mixer)
{
	static const struct snd_mixer_oss_assign_table table[] = {
		{ SOUND_MIXER_VOLUME, 	"Master",		0 },
		{ SOUND_MIXER_VOLUME, 	"Front",		0 }, /* fallback */
		{ SOUND_MIXER_BASS,	"Tone Control - Bass",	0 },
		{ SOUND_MIXER_TREBLE,	"Tone Control - Treble", 0 },
		{ SOUND_MIXER_SYNTH,	"Synth",		0 },
		{ SOUND_MIXER_SYNTH,	"FM",			0 }, /* fallback */
		{ SOUND_MIXER_SYNTH,	"Music",		0 }, /* fallback */
		{ SOUND_MIXER_PCM,	"PCM",			0 },
		{ SOUND_MIXER_SPEAKER,	"Beep", 		0 },
		{ SOUND_MIXER_SPEAKER,	"PC Speaker", 		0 }, /* fallback */
		{ SOUND_MIXER_SPEAKER,	"Speaker", 		0 }, /* fallback */
		{ SOUND_MIXER_LINE,	"Line", 		0 },
		{ SOUND_MIXER_MIC,	"Mic", 			0 },
		{ SOUND_MIXER_CD,	"CD", 			0 },
		{ SOUND_MIXER_IMIX,	"Monitor Mix", 		0 },
		{ SOUND_MIXER_ALTPCM,	"PCM",			1 },
		{ SOUND_MIXER_ALTPCM,	"Headphone",		0 }, /* fallback */
		{ SOUND_MIXER_ALTPCM,	"Wave",			0 }, /* fallback */
		{ SOUND_MIXER_RECLEV,	"-- nothing --",	0 },
		{ SOUND_MIXER_IGAIN,	"Capture",		0 },
		{ SOUND_MIXER_OGAIN,	"Playback",		0 },
		{ SOUND_MIXER_LINE1,	"Aux",			0 },
		{ SOUND_MIXER_LINE2,	"Aux",			1 },
		{ SOUND_MIXER_LINE3,	"Aux",			2 },
		{ SOUND_MIXER_DIGITAL1,	"Digital",		0 },
		{ SOUND_MIXER_DIGITAL1,	"IEC958",		0 }, /* fallback */
		{ SOUND_MIXER_DIGITAL1,	"IEC958 Optical",	0 }, /* fallback */
		{ SOUND_MIXER_DIGITAL1,	"IEC958 Coaxial",	0 }, /* fallback */
		{ SOUND_MIXER_DIGITAL2,	"Digital",		1 },
		{ SOUND_MIXER_DIGITAL3,	"Digital",		2 },
		{ SOUND_MIXER_PHONEIN,	"Phone",		0 },
		{ SOUND_MIXER_PHONEOUT,	"Master Mono",		0 },
		{ SOUND_MIXER_PHONEOUT,	"Speaker",		0 }, /*fallback*/
		{ SOUND_MIXER_PHONEOUT,	"Mono",			0 }, /*fallback*/
		{ SOUND_MIXER_PHONEOUT,	"Phone",		0 }, /* fallback */
		{ SOUND_MIXER_VIDEO,	"Video",		0 },
		{ SOUND_MIXER_RADIO,	"Radio",		0 },
		{ SOUND_MIXER_MONITOR,	"Monitor",		0 }
	};
	unsigned int idx;
	
	for (idx = 0; idx < ARRAY_SIZE(table); idx++)
		snd_mixer_oss_build_input(mixer, &table[idx], 0, 0);
	if (mixer->mask_recsrc) {
		mixer->get_recsrc = snd_mixer_oss_get_recsrc2;
		mixer->put_recsrc = snd_mixer_oss_put_recsrc2;
	}
}

/*
 *
 */

static int snd_mixer_oss_free1(void *private)
{
	struct snd_mixer_oss *mixer = private;
	struct snd_card *card;
	int idx;
 
	if (!mixer)
		return 0;
	card = mixer->card;
	if (snd_BUG_ON(mixer != card->mixer_oss))
		return -ENXIO;
	card->mixer_oss = NULL;
	for (idx = 0; idx < SNDRV_OSS_MAX_MIXERS; idx++) {
		struct snd_mixer_oss_slot *chn = &mixer->slots[idx];
		if (chn->private_free)
			chn->private_free(chn);
	}
	kfree(mixer);
	return 0;
}

static int snd_mixer_oss_notify_handler(struct snd_card *card, int cmd)
{
	struct snd_mixer_oss *mixer;

	if (cmd == SND_MIXER_OSS_NOTIFY_REGISTER) {
		int idx, err;

		mixer = kcalloc(2, sizeof(*mixer), GFP_KERNEL);
		if (mixer == NULL)
			return -ENOMEM;
		mutex_init(&mixer->reg_mutex);
		err = snd_register_oss_device(SNDRV_OSS_DEVICE_TYPE_MIXER,
					      card, 0,
					      &snd_mixer_oss_f_ops, card);
		if (err < 0) {
			dev_err(card->dev,
				"unable to register OSS mixer device %i:%i\n",
				card->number, 0);
			kfree(mixer);
			return err;
		}
		mixer->oss_dev_alloc = 1;
		mixer->card = card;
		if (*card->mixername)
			strscpy(mixer->name, card->mixername, sizeof(mixer->name));
		else
			snprintf(mixer->name, sizeof(mixer->name),
				 "mixer%i", card->number);
#ifdef SNDRV_OSS_INFO_DEV_MIXERS
		snd_oss_info_register(SNDRV_OSS_INFO_DEV_MIXERS,
				      card->number,
				      mixer->name);
#endif
		for (idx = 0; idx < SNDRV_OSS_MAX_MIXERS; idx++)
			mixer->slots[idx].number = idx;
		card->mixer_oss = mixer;
		snd_mixer_oss_build(mixer);
		snd_mixer_oss_proc_init(mixer);
	} else {
		mixer = card->mixer_oss;
		if (mixer == NULL)
			return 0;
		if (mixer->oss_dev_alloc) {
#ifdef SNDRV_OSS_INFO_DEV_MIXERS
			snd_oss_info_unregister(SNDRV_OSS_INFO_DEV_MIXERS, mixer->card->number);
#endif
			snd_unregister_oss_device(SNDRV_OSS_DEVICE_TYPE_MIXER, mixer->card, 0);
			mixer->oss_dev_alloc = 0;
		}
		if (cmd == SND_MIXER_OSS_NOTIFY_DISCONNECT)
			return 0;
		snd_mixer_oss_proc_done(mixer);
		return snd_mixer_oss_free1(mixer);
	}
	return 0;
}

static int __init alsa_mixer_oss_init(void)
{
	struct snd_card *card;
	int idx;
	
	snd_mixer_oss_notify_callback = snd_mixer_oss_notify_handler;
	for (idx = 0; idx < SNDRV_CARDS; idx++) {
		card = snd_card_ref(idx);
		if (card) {
			snd_mixer_oss_notify_handler(card, SND_MIXER_OSS_NOTIFY_REGISTER);
			snd_card_unref(card);
		}
	}
	return 0;
}

static void __exit alsa_mixer_oss_exit(void)
{
	struct snd_card *card;
	int idx;

	snd_mixer_oss_notify_callback = NULL;
	for (idx = 0; idx < SNDRV_CARDS; idx++) {
		card = snd_card_ref(idx);
		if (card) {
			snd_mixer_oss_notify_handler(card, SND_MIXER_OSS_NOTIFY_FREE);
			snd_card_unref(card);
		}
	}
}

module_init(alsa_mixer_oss_init)
module_exit(alsa_mixer_oss_exit)<|MERGE_RESOLUTION|>--- conflicted
+++ resolved
@@ -191,15 +191,9 @@
 	mutex_lock(&mixer->reg_mutex);
 	if (mixer->put_recsrc && mixer->get_recsrc) {	/* exclusive */
 		unsigned int index;
-<<<<<<< HEAD
-		err = mixer->get_recsrc(fmixer, &index);
-		if (err < 0)
-			return err;
-=======
 		result = mixer->get_recsrc(fmixer, &index);
 		if (result < 0)
 			goto unlock;
->>>>>>> df0cc57e
 		result = 1 << index;
 	} else {
 		struct snd_mixer_oss_slot *pslot;
