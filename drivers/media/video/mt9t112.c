--- conflicted
+++ resolved
@@ -1083,18 +1083,10 @@
 	v4l2_i2c_subdev_init(&priv->subdev, client, &mt9t112_subdev_ops);
 
 	ret = mt9t112_camera_probe(client);
-<<<<<<< HEAD
-	if (ret)
-		kfree(priv);
-
-	/* Cannot fail: using the default supported pixel code */
-	mt9t112_set_params(priv, &rect, V4L2_MBUS_FMT_UYVY8_2X8);
-=======
 	if (ret) {
 		kfree(priv);
 		return ret;
 	}
->>>>>>> 6350323a
 
 	/* Cannot fail: using the default supported pixel code */
 	mt9t112_set_params(priv, &rect, V4L2_MBUS_FMT_UYVY8_2X8);
