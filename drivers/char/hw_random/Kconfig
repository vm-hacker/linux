# SPDX-License-Identifier: GPL-2.0-only
#
# Hardware Random Number Generator (RNG) configuration
#

menuconfig HW_RANDOM
	tristate "Hardware Random Number Generator Core support"
	default m
	help
	  Hardware Random Number Generator Core infrastructure.

	  To compile this driver as a module, choose M here: the
	  module will be called rng-core.  This provides a device
	  that's usually called /dev/hwrng, and which exposes one
	  of possibly several hardware random number generators.

	  These hardware random number generators do feed into the
	  kernel's random number generator entropy pool.

	  If unsure, say Y.

if HW_RANDOM

config HW_RANDOM_TIMERIOMEM
	tristate "Timer IOMEM HW Random Number Generator support"
	depends on HAS_IOMEM
	help
	  This driver provides kernel-side support for a generic Random
	  Number Generator used by reading a 'dumb' iomem address that
	  is to be read no faster than, for example, once a second;
	  the default FPGA bitstream on the TS-7800 has such functionality.

	  To compile this driver as a module, choose M here: the
	  module will be called timeriomem-rng.

	  If unsure, say Y.

config HW_RANDOM_INTEL
	tristate "Intel HW Random Number Generator support"
	depends on (X86 || IA64) && PCI
	default HW_RANDOM
	help
	  This driver provides kernel-side support for the Random Number
	  Generator hardware found on Intel i8xx-based motherboards.

	  To compile this driver as a module, choose M here: the
	  module will be called intel-rng.

	  If unsure, say Y.

config HW_RANDOM_AMD
	tristate "AMD HW Random Number Generator support"
	depends on (X86 || PPC_MAPLE) && PCI
	default HW_RANDOM
	help
	  This driver provides kernel-side support for the Random Number
	  Generator hardware found on AMD 76x-based motherboards.

	  To compile this driver as a module, choose M here: the
	  module will be called amd-rng.

	  If unsure, say Y.

config HW_RANDOM_ATMEL
	tristate "Atmel Random Number Generator support"
	depends on (ARCH_AT91 || COMPILE_TEST) && HAVE_CLK && OF
	default HW_RANDOM
	help
	  This driver provides kernel-side support for the Random Number
	  Generator hardware found on Atmel AT91 devices.

	  To compile this driver as a module, choose M here: the
	  module will be called atmel-rng.

	  If unsure, say Y.

config HW_RANDOM_BA431
	tristate "Silex Insight BA431 Random Number Generator support"
	depends on HAS_IOMEM
	help
	  This driver provides kernel-side support for the Random Number
	  Generator hardware based on Silex Insight BA431 IP.

	  To compile this driver as a module, choose M here: the
	  module will be called ba431-rng.

config HW_RANDOM_BCM2835
	tristate "Broadcom BCM2835/BCM63xx Random Number Generator support"
	depends on ARCH_BCM2835 || ARCH_BCM_NSP || ARCH_BCM_5301X || \
		   ARCH_BCM_63XX || BCM63XX || BMIPS_GENERIC || COMPILE_TEST
	default HW_RANDOM
	help
	  This driver provides kernel-side support for the Random Number
	  Generator hardware found on the Broadcom BCM2835 and BCM63xx SoCs.

	  To compile this driver as a module, choose M here: the
	  module will be called bcm2835-rng

	  If unsure, say Y.

config HW_RANDOM_IPROC_RNG200
	tristate "Broadcom iProc/STB RNG200 support"
	depends on ARCH_BCM_IPROC || ARCH_BCM2835 || ARCH_BRCMSTB || COMPILE_TEST
	default HW_RANDOM
	help
	  This driver provides kernel-side support for the RNG200
	  hardware found on the Broadcom iProc and STB SoCs.

	  To compile this driver as a module, choose M here: the
	  module will be called iproc-rng200

	  If unsure, say Y.

config HW_RANDOM_GEODE
	tristate "AMD Geode HW Random Number Generator support"
	depends on X86_32 && PCI
	default HW_RANDOM
	help
	  This driver provides kernel-side support for the Random Number
	  Generator hardware found on the AMD Geode LX.

	  To compile this driver as a module, choose M here: the
	  module will be called geode-rng.

	  If unsure, say Y.

config HW_RANDOM_N2RNG
	tristate "Niagara2 Random Number Generator support"
	depends on SPARC64
	default HW_RANDOM
	help
	  This driver provides kernel-side support for the Random Number
	  Generator hardware found on Niagara2 cpus.

	  To compile this driver as a module, choose M here: the
	  module will be called n2-rng.

	  If unsure, say Y.

config HW_RANDOM_VIA
	tristate "VIA HW Random Number Generator support"
	depends on X86
	default HW_RANDOM
	help
	  This driver provides kernel-side support for the Random Number
	  Generator hardware found on VIA based motherboards.

	  To compile this driver as a module, choose M here: the
	  module will be called via-rng.

	  If unsure, say Y.

config HW_RANDOM_IXP4XX
	tristate "Intel IXP4xx NPU HW Pseudo-Random Number Generator support"
	depends on ARCH_IXP4XX || COMPILE_TEST
	default HW_RANDOM
	help
	  This driver provides kernel-side support for the Pseudo-Random
	  Number Generator hardware found on the Intel IXP45x/46x NPU.

	  To compile this driver as a module, choose M here: the
	  module will be called ixp4xx-rng.

	  If unsure, say Y.

config HW_RANDOM_OMAP
	tristate "OMAP Random Number Generator support"
<<<<<<< HEAD
	depends on ARCH_OMAP16XX || ARCH_OMAP2PLUS || ARCH_MVEBU || ARCH_K3
=======
	depends on ARCH_OMAP16XX || ARCH_OMAP2PLUS || ARCH_MVEBU || ARCH_K3 || COMPILE_TEST
>>>>>>> df0cc57e
	default HW_RANDOM
	help
	  This driver provides kernel-side support for the Random Number
	  Generator hardware found on OMAP16xx, OMAP2/3/4/5, AM33xx/AM43xx
	  multimedia processors, and Marvell Armada 7k/8k SoCs.

	  To compile this driver as a module, choose M here: the
	  module will be called omap-rng.

	  If unsure, say Y.

config HW_RANDOM_OMAP3_ROM
	tristate "OMAP3 ROM Random Number Generator support"
	depends on ARCH_OMAP3 || COMPILE_TEST
	default HW_RANDOM
	help
	  This driver provides kernel-side support for the Random Number
	  Generator hardware found on OMAP34xx processors.

	  To compile this driver as a module, choose M here: the
	  module will be called omap3-rom-rng.

	  If unsure, say Y.

config HW_RANDOM_OCTEON
	tristate "Octeon Random Number Generator support"
	depends on CAVIUM_OCTEON_SOC
	default HW_RANDOM
	help
	  This driver provides kernel-side support for the Random Number
	  Generator hardware found on Octeon processors.

	  To compile this driver as a module, choose M here: the
	  module will be called octeon-rng.

	  If unsure, say Y.

config HW_RANDOM_PASEMI
	tristate "PA Semi HW Random Number Generator support"
	depends on PPC_PASEMI
	default HW_RANDOM
	help
	  This driver provides kernel-side support for the Random Number
	  Generator hardware found on PA Semi PWRficient SoCs.

	  To compile this driver as a module, choose M here: the
	  module will be called pasemi-rng.

	  If unsure, say Y.

config HW_RANDOM_VIRTIO
	tristate "VirtIO Random Number Generator support"
	depends on VIRTIO
	help
	  This driver provides kernel-side support for the virtual Random Number
	  Generator hardware.

	  To compile this driver as a module, choose M here: the
	  module will be called virtio-rng.  If unsure, say N.

config HW_RANDOM_TX4939
	tristate "TX4939 Random Number Generator support"
	depends on SOC_TX4939
	default HW_RANDOM
	help
	  This driver provides kernel-side support for the Random Number
	  Generator hardware found on TX4939 SoC.

	  To compile this driver as a module, choose M here: the
	  module will be called tx4939-rng.

	  If unsure, say Y.

config HW_RANDOM_MXC_RNGA
	tristate "Freescale i.MX RNGA Random Number Generator"
	depends on SOC_IMX31
	default HW_RANDOM
	help
	  This driver provides kernel-side support for the Random Number
	  Generator hardware found on Freescale i.MX processors.

	  To compile this driver as a module, choose M here: the
	  module will be called mxc-rnga.

	  If unsure, say Y.

config HW_RANDOM_IMX_RNGC
	tristate "Freescale i.MX RNGC Random Number Generator"
	depends on HAS_IOMEM && HAVE_CLK
	depends on SOC_IMX25 || SOC_IMX6SL || SOC_IMX6SLL || SOC_IMX6UL || COMPILE_TEST
	default HW_RANDOM
	help
	  This driver provides kernel-side support for the Random Number
	  Generator Version C hardware found on some Freescale i.MX
	  processors. Version B is also supported by this driver.

	  To compile this driver as a module, choose M here: the
	  module will be called imx-rngc.

	  If unsure, say Y.

config HW_RANDOM_INGENIC_RNG
	tristate "Ingenic Random Number Generator support"
	depends on HW_RANDOM
	depends on MACH_JZ4780 || MACH_X1000
	default HW_RANDOM
	help
	  This driver provides kernel-side support for the Random Number Generator
	  hardware found in ingenic JZ4780 and X1000 SoC. MIPS Creator CI20 uses
	  JZ4780 SoC, YSH & ATIL CU1000-Neo uses X1000 SoC.

	  To compile this driver as a module, choose M here: the
	  module will be called ingenic-rng.

	  If unsure, say Y.

config HW_RANDOM_INGENIC_TRNG
	tristate "Ingenic True Random Number Generator support"
	depends on HW_RANDOM
	depends on MACH_X1830
	default HW_RANDOM
	help
	  This driver provides kernel-side support for the True Random Number Generator
	  hardware found in ingenic X1830 SoC. YSH & ATIL CU1830-Neo uses X1830 SoC.

	  To compile this driver as a module, choose M here: the
	  module will be called ingenic-trng.

	  If unsure, say Y.

config HW_RANDOM_NOMADIK
	tristate "ST-Ericsson Nomadik Random Number Generator support"
	depends on ARCH_NOMADIK || COMPILE_TEST
	default HW_RANDOM
	help
	  This driver provides kernel-side support for the Random Number
	  Generator hardware found on ST-Ericsson SoCs (8815 and 8500).

	  To compile this driver as a module, choose M here: the
	  module will be called nomadik-rng.

	  If unsure, say Y.

config HW_RANDOM_PSERIES
	tristate "pSeries HW Random Number Generator support"
	depends on PPC64 && IBMVIO
	default HW_RANDOM
	help
	  This driver provides kernel-side support for the Random Number
	  Generator hardware found on POWER7+ machines and above

	  To compile this driver as a module, choose M here: the
	  module will be called pseries-rng.

	  If unsure, say Y.

config HW_RANDOM_POWERNV
	tristate "PowerNV Random Number Generator support"
	depends on PPC_POWERNV
	default HW_RANDOM
	help
	  This is the driver for Random Number Generator hardware found
	  in POWER7+ and above machines for PowerNV platform.

	  To compile this driver as a module, choose M here: the
	  module will be called powernv-rng.

	  If unsure, say Y.

config HW_RANDOM_HISI
	tristate "Hisilicon Random Number Generator support"
	depends on HW_RANDOM && ARCH_HISI
	default HW_RANDOM
	help
	  This driver provides kernel-side support for the Random Number
	  Generator hardware found on Hisilicon Hip04 and Hip05 SoC.

	  To compile this driver as a module, choose M here: the
	  module will be called hisi-rng.

	  If unsure, say Y.

config HW_RANDOM_ST
	tristate "ST Microelectronics HW Random Number Generator support"
	depends on HW_RANDOM && ARCH_STI
	help
	  This driver provides kernel-side support for the Random Number
	  Generator hardware found on STi series of SoCs.

	  To compile this driver as a module, choose M here: the
	  module will be called st-rng.

config HW_RANDOM_XGENE
	tristate "APM X-Gene True Random Number Generator (TRNG) support"
	depends on HW_RANDOM && ARCH_XGENE
	default HW_RANDOM
	help
	  This driver provides kernel-side support for the Random Number
	  Generator hardware found on APM X-Gene SoC.

	  To compile this driver as a module, choose M here: the
	  module will be called xgene_rng.

	  If unsure, say Y.

config HW_RANDOM_STM32
	tristate "STMicroelectronics STM32 random number generator"
	depends on HW_RANDOM && (ARCH_STM32 || COMPILE_TEST)
	depends on HAS_IOMEM
	default HW_RANDOM
	help
	  This driver provides kernel-side support for the Random Number
	  Generator hardware found on STM32 microcontrollers.

	  To compile this driver as a module, choose M here: the
	  module will be called stm32-rng.

	  If unsure, say N.

config HW_RANDOM_PIC32
	tristate "Microchip PIC32 Random Number Generator support"
	depends on HW_RANDOM && MACH_PIC32
	default y
	help
	  This driver provides kernel-side support for the Random Number
	  Generator hardware found on a PIC32.

	  To compile this driver as a module, choose M here. the
	  module will be called pic32-rng.

	  If unsure, say Y.

config HW_RANDOM_MESON
	tristate "Amlogic Meson Random Number Generator support"
	depends on HW_RANDOM
	depends on ARCH_MESON || COMPILE_TEST
	default y
	help
	  This driver provides kernel-side support for the Random Number
	  Generator hardware found on Amlogic Meson SoCs.

	  To compile this driver as a module, choose M here. the
	  module will be called meson-rng.

	  If unsure, say Y.

config HW_RANDOM_CAVIUM
	tristate "Cavium ThunderX Random Number Generator support"
	depends on HW_RANDOM && PCI && (ARM64 || (COMPILE_TEST && 64BIT))
	default HW_RANDOM
	help
	  This driver provides kernel-side support for the Random Number
	  Generator hardware found on Cavium SoCs.

	  To compile this driver as a module, choose M here: the
	  module will be called cavium_rng.

	  If unsure, say Y.

config HW_RANDOM_MTK
	tristate "Mediatek Random Number Generator support"
	depends on HW_RANDOM
	depends on ARCH_MEDIATEK || COMPILE_TEST
	default y
	help
	  This driver provides kernel-side support for the Random Number
	  Generator hardware found on Mediatek SoCs.

	  To compile this driver as a module, choose M here. the
	  module will be called mtk-rng.

	  If unsure, say Y.

config HW_RANDOM_S390
	tristate "S390 True Random Number Generator support"
	depends on S390
	default HW_RANDOM
	help
	  This driver provides kernel-side support for the True
	  Random Number Generator available as CPACF extension
	  on modern s390 hardware platforms.

	  To compile this driver as a module, choose M here: the
	  module will be called s390-trng.

	  If unsure, say Y.

config HW_RANDOM_EXYNOS
	tristate "Samsung Exynos True Random Number Generator support"
	depends on ARCH_EXYNOS || COMPILE_TEST
	default HW_RANDOM
	help
	  This driver provides support for the True Random Number
	  Generator available in Exynos SoCs.

	  To compile this driver as a module, choose M here: the module
	  will be called exynos-trng.

	  If unsure, say Y.

config HW_RANDOM_OPTEE
	tristate "OP-TEE based Random Number Generator support"
	depends on OPTEE
	default HW_RANDOM
	help
	  This  driver provides support for OP-TEE based Random Number
	  Generator on ARM SoCs where hardware entropy sources are not
	  accessible to normal world (Linux).

	  To compile this driver as a module, choose M here: the module
	  will be called optee-rng.

	  If unsure, say Y.

config HW_RANDOM_NPCM
	tristate "NPCM Random Number Generator support"
	depends on ARCH_NPCM || COMPILE_TEST
	default HW_RANDOM
	help
	  This driver provides support for the Random Number
	  Generator hardware available in Nuvoton NPCM SoCs.

	  To compile this driver as a module, choose M here: the
	  module will be called npcm-rng.

	  If unsure, say Y.

config HW_RANDOM_KEYSTONE
	depends on ARCH_KEYSTONE || COMPILE_TEST
	depends on HAS_IOMEM && OF
	default HW_RANDOM
	tristate "TI Keystone NETCP SA Hardware random number generator"
	help
	  This option enables Keystone's hardware random generator.

config HW_RANDOM_CCTRNG
	tristate "Arm CryptoCell True Random Number Generator support"
	depends on HAS_IOMEM && OF
	help
	  Say 'Y' to enable the True Random Number Generator driver for the
	  Arm TrustZone CryptoCell family of processors.
	  Currently the CryptoCell 713 and 703 are supported.
	  The driver is supported only in SoC where Trusted Execution
	  Environment is not used.
	  Choose 'M' to compile this driver as a module. The module
	  will be called cctrng.
	  If unsure, say 'N'.

config HW_RANDOM_XIPHERA
	tristate "Xiphera FPGA based True Random Number Generator support"
	depends on HAS_IOMEM
	help
	  This driver provides kernel-side support for Xiphera True Random
	  Number Generator Intellectual Property Core.

	  To compile this driver as a module, choose M here: the
	  module will be called xiphera-trng.

config HW_RANDOM_ARM_SMCCC_TRNG
	tristate "Arm SMCCC TRNG firmware interface support"
	depends on HAVE_ARM_SMCCC_DISCOVERY
	default HW_RANDOM
	help
	  Say 'Y' to enable the True Random Number Generator driver using
	  the Arm SMCCC TRNG firmware interface. This reads entropy from
	  higher exception levels (firmware, hypervisor). Uses SMCCC for
	  communicating with the firmware:
	  https://developer.arm.com/documentation/den0098/latest/

	  To compile this driver as a module, choose M here: the
	  module will be called arm_smccc_trng.

endif # HW_RANDOM

config UML_RANDOM
	depends on UML
	select HW_RANDOM
	tristate "UML Random Number Generator support"
	help
	  This option enables UML's "hardware" random number generator.  It
	  attaches itself to the host's /dev/random, supplying as much entropy
	  as the host has, rather than the small amount the UML gets from its
	  own drivers. It registers itself as a rng-core driver thus providing
	  a device which is usually called /dev/hwrng. This hardware random
	  number generator does feed into the kernel's random number generator
	  entropy pool.

	  If unsure, say Y.<|MERGE_RESOLUTION|>--- conflicted
+++ resolved
@@ -165,11 +165,7 @@
 
 config HW_RANDOM_OMAP
 	tristate "OMAP Random Number Generator support"
-<<<<<<< HEAD
-	depends on ARCH_OMAP16XX || ARCH_OMAP2PLUS || ARCH_MVEBU || ARCH_K3
-=======
 	depends on ARCH_OMAP16XX || ARCH_OMAP2PLUS || ARCH_MVEBU || ARCH_K3 || COMPILE_TEST
->>>>>>> df0cc57e
 	default HW_RANDOM
 	help
 	  This driver provides kernel-side support for the Random Number
