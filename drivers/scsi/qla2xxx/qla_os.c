--- conflicted
+++ resolved
@@ -6939,11 +6939,7 @@
 	if (USER_CTRL_IRQ(vha->hw))
 		rc = blk_mq_map_queues(qmap);
 	else
-<<<<<<< HEAD
-		rc = blk_mq_pci_map_queues(qmap, vha->hw->pdev, 0);
-=======
 		rc = blk_mq_pci_map_queues(qmap, vha->hw->pdev, vha->irq_offset);
->>>>>>> f17b5f06
 	return rc;
 }
 
