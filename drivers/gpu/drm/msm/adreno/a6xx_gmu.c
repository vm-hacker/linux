// SPDX-License-Identifier: GPL-2.0
/* Copyright (c) 2017-2019 The Linux Foundation. All rights reserved. */

#include <linux/clk.h>
#include <linux/interconnect.h>
#include <linux/pm_domain.h>
#include <linux/pm_opp.h>
#include <soc/qcom/cmd-db.h>
#include <drm/drm_gem.h>

#include "a6xx_gpu.h"
#include "a6xx_gmu.xml.h"
#include "msm_gem.h"
#include "msm_gpu_trace.h"
#include "msm_mmu.h"

static void a6xx_gmu_fault(struct a6xx_gmu *gmu)
{
	struct a6xx_gpu *a6xx_gpu = container_of(gmu, struct a6xx_gpu, gmu);
	struct adreno_gpu *adreno_gpu = &a6xx_gpu->base;
	struct msm_gpu *gpu = &adreno_gpu->base;

	/* FIXME: add a banner here */
	gmu->hung = true;

	/* Turn off the hangcheck timer while we are resetting */
	del_timer(&gpu->hangcheck_timer);

	/* Queue the GPU handler because we need to treat this as a recovery */
	kthread_queue_work(gpu->worker, &gpu->recover_work);
}

static irqreturn_t a6xx_gmu_irq(int irq, void *data)
{
	struct a6xx_gmu *gmu = data;
	u32 status;

	status = gmu_read(gmu, REG_A6XX_GMU_AO_HOST_INTERRUPT_STATUS);
	gmu_write(gmu, REG_A6XX_GMU_AO_HOST_INTERRUPT_CLR, status);

	if (status & A6XX_GMU_AO_HOST_INTERRUPT_STATUS_WDOG_BITE) {
		dev_err_ratelimited(gmu->dev, "GMU watchdog expired\n");

		a6xx_gmu_fault(gmu);
	}

	if (status &  A6XX_GMU_AO_HOST_INTERRUPT_STATUS_HOST_AHB_BUS_ERROR)
		dev_err_ratelimited(gmu->dev, "GMU AHB bus error\n");

	if (status & A6XX_GMU_AO_HOST_INTERRUPT_STATUS_FENCE_ERR)
		dev_err_ratelimited(gmu->dev, "GMU fence error: 0x%x\n",
			gmu_read(gmu, REG_A6XX_GMU_AHB_FENCE_STATUS));

	return IRQ_HANDLED;
}

static irqreturn_t a6xx_hfi_irq(int irq, void *data)
{
	struct a6xx_gmu *gmu = data;
	u32 status;

	status = gmu_read(gmu, REG_A6XX_GMU_GMU2HOST_INTR_INFO);
	gmu_write(gmu, REG_A6XX_GMU_GMU2HOST_INTR_CLR, status);

	if (status & A6XX_GMU_GMU2HOST_INTR_INFO_CM3_FAULT) {
		dev_err_ratelimited(gmu->dev, "GMU firmware fault\n");

		a6xx_gmu_fault(gmu);
	}

	return IRQ_HANDLED;
}

bool a6xx_gmu_sptprac_is_on(struct a6xx_gmu *gmu)
{
	u32 val;

	/* This can be called from gpu state code so make sure GMU is valid */
	if (!gmu->initialized)
		return false;

	val = gmu_read(gmu, REG_A6XX_GMU_SPTPRAC_PWR_CLK_STATUS);

	return !(val &
		(A6XX_GMU_SPTPRAC_PWR_CLK_STATUS_SPTPRAC_GDSC_POWER_OFF |
		A6XX_GMU_SPTPRAC_PWR_CLK_STATUS_SP_CLOCK_OFF));
}

/* Check to see if the GX rail is still powered */
bool a6xx_gmu_gx_is_on(struct a6xx_gmu *gmu)
{
	u32 val;

	/* This can be called from gpu state code so make sure GMU is valid */
	if (!gmu->initialized)
		return false;

	val = gmu_read(gmu, REG_A6XX_GMU_SPTPRAC_PWR_CLK_STATUS);

	return !(val &
		(A6XX_GMU_SPTPRAC_PWR_CLK_STATUS_GX_HM_GDSC_POWER_OFF |
		A6XX_GMU_SPTPRAC_PWR_CLK_STATUS_GX_HM_CLK_OFF));
}

void a6xx_gmu_set_freq(struct msm_gpu *gpu, struct dev_pm_opp *opp)
{
	struct adreno_gpu *adreno_gpu = to_adreno_gpu(gpu);
	struct a6xx_gpu *a6xx_gpu = to_a6xx_gpu(adreno_gpu);
	struct a6xx_gmu *gmu = &a6xx_gpu->gmu;
	u32 perf_index;
	unsigned long gpu_freq;
	int ret = 0;

	gpu_freq = dev_pm_opp_get_freq(opp);

	if (gpu_freq == gmu->freq)
		return;

	for (perf_index = 0; perf_index < gmu->nr_gpu_freqs - 1; perf_index++)
		if (gpu_freq == gmu->gpu_freqs[perf_index])
			break;

	gmu->current_perf_index = perf_index;
	gmu->freq = gmu->gpu_freqs[perf_index];

	trace_msm_gmu_freq_change(gmu->freq, perf_index);

	/*
	 * This can get called from devfreq while the hardware is idle. Don't
	 * bring up the power if it isn't already active
	 */
	if (pm_runtime_get_if_in_use(gmu->dev) == 0)
		return;

	if (!gmu->legacy) {
		a6xx_hfi_set_freq(gmu, perf_index);
		dev_pm_opp_set_opp(&gpu->pdev->dev, opp);
		pm_runtime_put(gmu->dev);
		return;
	}

	gmu_write(gmu, REG_A6XX_GMU_DCVS_ACK_OPTION, 0);

	gmu_write(gmu, REG_A6XX_GMU_DCVS_PERF_SETTING,
			((3 & 0xf) << 28) | perf_index);

	/*
	 * Send an invalid index as a vote for the bus bandwidth and let the
	 * firmware decide on the right vote
	 */
	gmu_write(gmu, REG_A6XX_GMU_DCVS_BW_SETTING, 0xff);

	/* Set and clear the OOB for DCVS to trigger the GMU */
	a6xx_gmu_set_oob(gmu, GMU_OOB_DCVS_SET);
	a6xx_gmu_clear_oob(gmu, GMU_OOB_DCVS_SET);

	ret = gmu_read(gmu, REG_A6XX_GMU_DCVS_RETURN);
	if (ret)
		dev_err(gmu->dev, "GMU set GPU frequency error: %d\n", ret);

	dev_pm_opp_set_opp(&gpu->pdev->dev, opp);
	pm_runtime_put(gmu->dev);
}

unsigned long a6xx_gmu_get_freq(struct msm_gpu *gpu)
{
	struct adreno_gpu *adreno_gpu = to_adreno_gpu(gpu);
	struct a6xx_gpu *a6xx_gpu = to_a6xx_gpu(adreno_gpu);
	struct a6xx_gmu *gmu = &a6xx_gpu->gmu;

	return  gmu->freq;
}

static bool a6xx_gmu_check_idle_level(struct a6xx_gmu *gmu)
{
	u32 val;
	int local = gmu->idle_level;

	/* SPTP and IFPC both report as IFPC */
	if (gmu->idle_level == GMU_IDLE_STATE_SPTP)
		local = GMU_IDLE_STATE_IFPC;

	val = gmu_read(gmu, REG_A6XX_GPU_GMU_CX_GMU_RPMH_POWER_STATE);

	if (val == local) {
		if (gmu->idle_level != GMU_IDLE_STATE_IFPC ||
			!a6xx_gmu_gx_is_on(gmu))
			return true;
	}

	return false;
}

/* Wait for the GMU to get to its most idle state */
int a6xx_gmu_wait_for_idle(struct a6xx_gmu *gmu)
{
	return spin_until(a6xx_gmu_check_idle_level(gmu));
}

static int a6xx_gmu_start(struct a6xx_gmu *gmu)
{
	int ret;
	u32 val;
	u32 mask, reset_val;

	val = gmu_read(gmu, REG_A6XX_GMU_CM3_DTCM_START + 0xff8);
	if (val <= 0x20010004) {
		mask = 0xffffffff;
		reset_val = 0xbabeface;
	} else {
		mask = 0x1ff;
		reset_val = 0x100;
	}

	gmu_write(gmu, REG_A6XX_GMU_CM3_SYSRESET, 1);

	/* Set the log wptr index
	 * note: downstream saves the value in poweroff and restores it here
	 */
	gmu_write(gmu, REG_A6XX_GPU_GMU_CX_GMU_PWR_COL_CP_RESP, 0);

	gmu_write(gmu, REG_A6XX_GMU_CM3_SYSRESET, 0);

	ret = gmu_poll_timeout(gmu, REG_A6XX_GMU_CM3_FW_INIT_RESULT, val,
		(val & mask) == reset_val, 100, 10000);

	if (ret)
		DRM_DEV_ERROR(gmu->dev, "GMU firmware initialization timed out\n");

	return ret;
}

static int a6xx_gmu_hfi_start(struct a6xx_gmu *gmu)
{
	u32 val;
	int ret;

	gmu_write(gmu, REG_A6XX_GMU_HFI_CTRL_INIT, 1);

	ret = gmu_poll_timeout(gmu, REG_A6XX_GMU_HFI_CTRL_STATUS, val,
		val & 1, 100, 10000);
	if (ret)
		DRM_DEV_ERROR(gmu->dev, "Unable to start the HFI queues\n");

	return ret;
}

struct a6xx_gmu_oob_bits {
	int set, ack, set_new, ack_new, clear, clear_new;
	const char *name;
};

/* These are the interrupt / ack bits for each OOB request that are set
 * in a6xx_gmu_set_oob and a6xx_clear_oob
 */
static const struct a6xx_gmu_oob_bits a6xx_gmu_oob_bits[] = {
	[GMU_OOB_GPU_SET] = {
		.name = "GPU_SET",
		.set = 16,
		.ack = 24,
		.set_new = 30,
		.ack_new = 31,
		.clear = 24,
		.clear_new = 31,
	},

	[GMU_OOB_PERFCOUNTER_SET] = {
		.name = "PERFCOUNTER",
		.set = 17,
		.ack = 25,
		.set_new = 28,
		.ack_new = 30,
		.clear = 25,
		.clear_new = 29,
	},

	[GMU_OOB_BOOT_SLUMBER] = {
		.name = "BOOT_SLUMBER",
		.set = 22,
		.ack = 30,
		.clear = 30,
	},

	[GMU_OOB_DCVS_SET] = {
		.name = "GPU_DCVS",
		.set = 23,
		.ack = 31,
		.clear = 31,
	},
};

/* Trigger a OOB (out of band) request to the GMU */
int a6xx_gmu_set_oob(struct a6xx_gmu *gmu, enum a6xx_gmu_oob_state state)
{
	int ret;
	u32 val;
	int request, ack;

	WARN_ON_ONCE(!mutex_is_locked(&gmu->lock));

	if (state >= ARRAY_SIZE(a6xx_gmu_oob_bits))
		return -EINVAL;

	if (gmu->legacy) {
		request = a6xx_gmu_oob_bits[state].set;
		ack = a6xx_gmu_oob_bits[state].ack;
	} else {
		request = a6xx_gmu_oob_bits[state].set_new;
		ack = a6xx_gmu_oob_bits[state].ack_new;
		if (!request || !ack) {
			DRM_DEV_ERROR(gmu->dev,
				      "Invalid non-legacy GMU request %s\n",
				      a6xx_gmu_oob_bits[state].name);
			return -EINVAL;
		}
	}

	/* Trigger the equested OOB operation */
	gmu_write(gmu, REG_A6XX_GMU_HOST2GMU_INTR_SET, 1 << request);

	/* Wait for the acknowledge interrupt */
	ret = gmu_poll_timeout(gmu, REG_A6XX_GMU_GMU2HOST_INTR_INFO, val,
		val & (1 << ack), 100, 10000);

	if (ret)
		DRM_DEV_ERROR(gmu->dev,
			"Timeout waiting for GMU OOB set %s: 0x%x\n",
				a6xx_gmu_oob_bits[state].name,
				gmu_read(gmu, REG_A6XX_GMU_GMU2HOST_INTR_INFO));

	/* Clear the acknowledge interrupt */
	gmu_write(gmu, REG_A6XX_GMU_GMU2HOST_INTR_CLR, 1 << ack);

	return ret;
}

/* Clear a pending OOB state in the GMU */
void a6xx_gmu_clear_oob(struct a6xx_gmu *gmu, enum a6xx_gmu_oob_state state)
{
	int bit;

	WARN_ON_ONCE(!mutex_is_locked(&gmu->lock));

	if (state >= ARRAY_SIZE(a6xx_gmu_oob_bits))
		return;

	if (gmu->legacy)
		bit = a6xx_gmu_oob_bits[state].clear;
	else
		bit = a6xx_gmu_oob_bits[state].clear_new;

	gmu_write(gmu, REG_A6XX_GMU_HOST2GMU_INTR_SET, 1 << bit);
}

/* Enable CPU control of SPTP power power collapse */
static int a6xx_sptprac_enable(struct a6xx_gmu *gmu)
{
	int ret;
	u32 val;

	if (!gmu->legacy)
		return 0;

	gmu_write(gmu, REG_A6XX_GMU_GX_SPTPRAC_POWER_CONTROL, 0x778000);

	ret = gmu_poll_timeout(gmu, REG_A6XX_GMU_SPTPRAC_PWR_CLK_STATUS, val,
		(val & 0x38) == 0x28, 1, 100);

	if (ret) {
		DRM_DEV_ERROR(gmu->dev, "Unable to power on SPTPRAC: 0x%x\n",
			gmu_read(gmu, REG_A6XX_GMU_SPTPRAC_PWR_CLK_STATUS));
	}

	return 0;
}

/* Disable CPU control of SPTP power power collapse */
static void a6xx_sptprac_disable(struct a6xx_gmu *gmu)
{
	u32 val;
	int ret;

	if (!gmu->legacy)
		return;

	/* Make sure retention is on */
	gmu_rmw(gmu, REG_A6XX_GPU_CC_GX_GDSCR, 0, (1 << 11));

	gmu_write(gmu, REG_A6XX_GMU_GX_SPTPRAC_POWER_CONTROL, 0x778001);

	ret = gmu_poll_timeout(gmu, REG_A6XX_GMU_SPTPRAC_PWR_CLK_STATUS, val,
		(val & 0x04), 100, 10000);

	if (ret)
		DRM_DEV_ERROR(gmu->dev, "failed to power off SPTPRAC: 0x%x\n",
			gmu_read(gmu, REG_A6XX_GMU_SPTPRAC_PWR_CLK_STATUS));
}

/* Let the GMU know we are starting a boot sequence */
static int a6xx_gmu_gfx_rail_on(struct a6xx_gmu *gmu)
{
	u32 vote;

	/* Let the GMU know we are getting ready for boot */
	gmu_write(gmu, REG_A6XX_GMU_BOOT_SLUMBER_OPTION, 0);

	/* Choose the "default" power level as the highest available */
	vote = gmu->gx_arc_votes[gmu->nr_gpu_freqs - 1];

	gmu_write(gmu, REG_A6XX_GMU_GX_VOTE_IDX, vote & 0xff);
	gmu_write(gmu, REG_A6XX_GMU_MX_VOTE_IDX, (vote >> 8) & 0xff);

	/* Let the GMU know the boot sequence has started */
	return a6xx_gmu_set_oob(gmu, GMU_OOB_BOOT_SLUMBER);
}

/* Let the GMU know that we are about to go into slumber */
static int a6xx_gmu_notify_slumber(struct a6xx_gmu *gmu)
{
	int ret;

	/* Disable the power counter so the GMU isn't busy */
	gmu_write(gmu, REG_A6XX_GMU_CX_GMU_POWER_COUNTER_ENABLE, 0);

	/* Disable SPTP_PC if the CPU is responsible for it */
	if (gmu->idle_level < GMU_IDLE_STATE_SPTP)
		a6xx_sptprac_disable(gmu);

	if (!gmu->legacy) {
		ret = a6xx_hfi_send_prep_slumber(gmu);
		goto out;
	}

	/* Tell the GMU to get ready to slumber */
	gmu_write(gmu, REG_A6XX_GMU_BOOT_SLUMBER_OPTION, 1);

	ret = a6xx_gmu_set_oob(gmu, GMU_OOB_BOOT_SLUMBER);
	a6xx_gmu_clear_oob(gmu, GMU_OOB_BOOT_SLUMBER);

	if (!ret) {
		/* Check to see if the GMU really did slumber */
		if (gmu_read(gmu, REG_A6XX_GPU_GMU_CX_GMU_RPMH_POWER_STATE)
			!= 0x0f) {
			DRM_DEV_ERROR(gmu->dev, "The GMU did not go into slumber\n");
			ret = -ETIMEDOUT;
		}
	}

out:
	/* Put fence into allow mode */
	gmu_write(gmu, REG_A6XX_GMU_AO_AHB_FENCE_CTRL, 0);
	return ret;
}

static int a6xx_rpmh_start(struct a6xx_gmu *gmu)
{
	int ret;
	u32 val;

	gmu_write(gmu, REG_A6XX_GMU_RSCC_CONTROL_REQ, 1 << 1);
	/* Wait for the register to finish posting */
	wmb();

	ret = gmu_poll_timeout(gmu, REG_A6XX_GMU_RSCC_CONTROL_ACK, val,
		val & (1 << 1), 100, 10000);
	if (ret) {
		DRM_DEV_ERROR(gmu->dev, "Unable to power on the GPU RSC\n");
		return ret;
	}

	ret = gmu_poll_timeout_rscc(gmu, REG_A6XX_RSCC_SEQ_BUSY_DRV0, val,
		!val, 100, 10000);

	if (ret) {
		DRM_DEV_ERROR(gmu->dev, "GPU RSC sequence stuck while waking up the GPU\n");
		return ret;
	}

	gmu_write(gmu, REG_A6XX_GMU_RSCC_CONTROL_REQ, 0);

	/* Set up CX GMU counter 0 to count busy ticks */
	gmu_write(gmu, REG_A6XX_GPU_GMU_AO_GPU_CX_BUSY_MASK, 0xff000000);
	gmu_rmw(gmu, REG_A6XX_GMU_CX_GMU_POWER_COUNTER_SELECT_0, 0xff, 0x20);

	/* Enable the power counter */
	gmu_write(gmu, REG_A6XX_GMU_CX_GMU_POWER_COUNTER_ENABLE, 1);
	return 0;
}

static void a6xx_rpmh_stop(struct a6xx_gmu *gmu)
{
	int ret;
	u32 val;

	gmu_write(gmu, REG_A6XX_GMU_RSCC_CONTROL_REQ, 1);

	ret = gmu_poll_timeout_rscc(gmu, REG_A6XX_GPU_RSCC_RSC_STATUS0_DRV0,
		val, val & (1 << 16), 100, 10000);
	if (ret)
		DRM_DEV_ERROR(gmu->dev, "Unable to power off the GPU RSC\n");

	gmu_write(gmu, REG_A6XX_GMU_RSCC_CONTROL_REQ, 0);
}

static inline void pdc_write(void __iomem *ptr, u32 offset, u32 value)
{
	return msm_writel(value, ptr + (offset << 2));
}

static void __iomem *a6xx_gmu_get_mmio(struct platform_device *pdev,
		const char *name);

static void a6xx_gmu_rpmh_init(struct a6xx_gmu *gmu)
{
	struct a6xx_gpu *a6xx_gpu = container_of(gmu, struct a6xx_gpu, gmu);
	struct adreno_gpu *adreno_gpu = &a6xx_gpu->base;
	struct platform_device *pdev = to_platform_device(gmu->dev);
	void __iomem *pdcptr = a6xx_gmu_get_mmio(pdev, "gmu_pdc");
<<<<<<< HEAD
	void __iomem *seqptr;
	uint32_t pdc_address_offset;
	bool pdc_in_aop = false;

	if (!pdcptr)
=======
	void __iomem *seqptr = NULL;
	uint32_t pdc_address_offset;
	bool pdc_in_aop = false;

	if (IS_ERR(pdcptr))
>>>>>>> df0cc57e
		goto err;

	if (adreno_is_a650(adreno_gpu) || adreno_is_a660_family(adreno_gpu))
		pdc_in_aop = true;
	else if (adreno_is_a618(adreno_gpu) || adreno_is_a640_family(adreno_gpu))
		pdc_address_offset = 0x30090;
	else
		pdc_address_offset = 0x30080;

	if (!pdc_in_aop) {
		seqptr = a6xx_gmu_get_mmio(pdev, "gmu_pdc_seq");
<<<<<<< HEAD
		if (!seqptr)
=======
		if (IS_ERR(seqptr))
>>>>>>> df0cc57e
			goto err;
	}

	/* Disable SDE clock gating */
	gmu_write_rscc(gmu, REG_A6XX_GPU_RSCC_RSC_STATUS0_DRV0, BIT(24));

	/* Setup RSC PDC handshake for sleep and wakeup */
	gmu_write_rscc(gmu, REG_A6XX_RSCC_PDC_SLAVE_ID_DRV0, 1);
	gmu_write_rscc(gmu, REG_A6XX_RSCC_HIDDEN_TCS_CMD0_DATA, 0);
	gmu_write_rscc(gmu, REG_A6XX_RSCC_HIDDEN_TCS_CMD0_ADDR, 0);
	gmu_write_rscc(gmu, REG_A6XX_RSCC_HIDDEN_TCS_CMD0_DATA + 2, 0);
	gmu_write_rscc(gmu, REG_A6XX_RSCC_HIDDEN_TCS_CMD0_ADDR + 2, 0);
	gmu_write_rscc(gmu, REG_A6XX_RSCC_HIDDEN_TCS_CMD0_DATA + 4, 0x80000000);
	gmu_write_rscc(gmu, REG_A6XX_RSCC_HIDDEN_TCS_CMD0_ADDR + 4, 0);
	gmu_write_rscc(gmu, REG_A6XX_RSCC_OVERRIDE_START_ADDR, 0);
	gmu_write_rscc(gmu, REG_A6XX_RSCC_PDC_SEQ_START_ADDR, 0x4520);
	gmu_write_rscc(gmu, REG_A6XX_RSCC_PDC_MATCH_VALUE_LO, 0x4510);
	gmu_write_rscc(gmu, REG_A6XX_RSCC_PDC_MATCH_VALUE_HI, 0x4514);

	/* Load RSC sequencer uCode for sleep and wakeup */
	if (adreno_is_a650_family(adreno_gpu)) {
		gmu_write_rscc(gmu, REG_A6XX_RSCC_SEQ_MEM_0_DRV0, 0xeaaae5a0);
		gmu_write_rscc(gmu, REG_A6XX_RSCC_SEQ_MEM_0_DRV0 + 1, 0xe1a1ebab);
		gmu_write_rscc(gmu, REG_A6XX_RSCC_SEQ_MEM_0_DRV0 + 2, 0xa2e0a581);
		gmu_write_rscc(gmu, REG_A6XX_RSCC_SEQ_MEM_0_DRV0 + 3, 0xecac82e2);
		gmu_write_rscc(gmu, REG_A6XX_RSCC_SEQ_MEM_0_DRV0 + 4, 0x0020edad);
	} else {
		gmu_write_rscc(gmu, REG_A6XX_RSCC_SEQ_MEM_0_DRV0, 0xa7a506a0);
		gmu_write_rscc(gmu, REG_A6XX_RSCC_SEQ_MEM_0_DRV0 + 1, 0xa1e6a6e7);
		gmu_write_rscc(gmu, REG_A6XX_RSCC_SEQ_MEM_0_DRV0 + 2, 0xa2e081e1);
		gmu_write_rscc(gmu, REG_A6XX_RSCC_SEQ_MEM_0_DRV0 + 3, 0xe9a982e2);
		gmu_write_rscc(gmu, REG_A6XX_RSCC_SEQ_MEM_0_DRV0 + 4, 0x0020e8a8);
	}

	if (pdc_in_aop)
		goto setup_pdc;

	/* Load PDC sequencer uCode for power up and power down sequence */
	pdc_write(seqptr, REG_A6XX_PDC_GPU_SEQ_MEM_0, 0xfebea1e1);
	pdc_write(seqptr, REG_A6XX_PDC_GPU_SEQ_MEM_0 + 1, 0xa5a4a3a2);
	pdc_write(seqptr, REG_A6XX_PDC_GPU_SEQ_MEM_0 + 2, 0x8382a6e0);
	pdc_write(seqptr, REG_A6XX_PDC_GPU_SEQ_MEM_0 + 3, 0xbce3e284);
	pdc_write(seqptr, REG_A6XX_PDC_GPU_SEQ_MEM_0 + 4, 0x002081fc);

	/* Set TCS commands used by PDC sequence for low power modes */
	pdc_write(pdcptr, REG_A6XX_PDC_GPU_TCS1_CMD_ENABLE_BANK, 7);
	pdc_write(pdcptr, REG_A6XX_PDC_GPU_TCS1_CMD_WAIT_FOR_CMPL_BANK, 0);
	pdc_write(pdcptr, REG_A6XX_PDC_GPU_TCS1_CONTROL, 0);
	pdc_write(pdcptr, REG_A6XX_PDC_GPU_TCS1_CMD0_MSGID, 0x10108);
	pdc_write(pdcptr, REG_A6XX_PDC_GPU_TCS1_CMD0_ADDR, 0x30010);
	pdc_write(pdcptr, REG_A6XX_PDC_GPU_TCS1_CMD0_DATA, 1);
	pdc_write(pdcptr, REG_A6XX_PDC_GPU_TCS1_CMD0_MSGID + 4, 0x10108);
	pdc_write(pdcptr, REG_A6XX_PDC_GPU_TCS1_CMD0_ADDR + 4, 0x30000);
	pdc_write(pdcptr, REG_A6XX_PDC_GPU_TCS1_CMD0_DATA + 4, 0x0);

	pdc_write(pdcptr, REG_A6XX_PDC_GPU_TCS1_CMD0_MSGID + 8, 0x10108);
	pdc_write(pdcptr, REG_A6XX_PDC_GPU_TCS1_CMD0_ADDR + 8, pdc_address_offset);
	pdc_write(pdcptr, REG_A6XX_PDC_GPU_TCS1_CMD0_DATA + 8, 0x0);

	pdc_write(pdcptr, REG_A6XX_PDC_GPU_TCS3_CMD_ENABLE_BANK, 7);
	pdc_write(pdcptr, REG_A6XX_PDC_GPU_TCS3_CMD_WAIT_FOR_CMPL_BANK, 0);
	pdc_write(pdcptr, REG_A6XX_PDC_GPU_TCS3_CONTROL, 0);
	pdc_write(pdcptr, REG_A6XX_PDC_GPU_TCS3_CMD0_MSGID, 0x10108);
	pdc_write(pdcptr, REG_A6XX_PDC_GPU_TCS3_CMD0_ADDR, 0x30010);
	pdc_write(pdcptr, REG_A6XX_PDC_GPU_TCS3_CMD0_DATA, 2);

	pdc_write(pdcptr, REG_A6XX_PDC_GPU_TCS3_CMD0_MSGID + 4, 0x10108);
	pdc_write(pdcptr, REG_A6XX_PDC_GPU_TCS3_CMD0_ADDR + 4, 0x30000);
	if (adreno_is_a618(adreno_gpu) || adreno_is_a650_family(adreno_gpu))
		pdc_write(pdcptr, REG_A6XX_PDC_GPU_TCS3_CMD0_DATA + 4, 0x2);
	else
		pdc_write(pdcptr, REG_A6XX_PDC_GPU_TCS3_CMD0_DATA + 4, 0x3);
	pdc_write(pdcptr, REG_A6XX_PDC_GPU_TCS3_CMD0_MSGID + 8, 0x10108);
	pdc_write(pdcptr, REG_A6XX_PDC_GPU_TCS3_CMD0_ADDR + 8, pdc_address_offset);
	pdc_write(pdcptr, REG_A6XX_PDC_GPU_TCS3_CMD0_DATA + 8, 0x3);

	/* Setup GPU PDC */
setup_pdc:
	pdc_write(pdcptr, REG_A6XX_PDC_GPU_SEQ_START_ADDR, 0);
	pdc_write(pdcptr, REG_A6XX_PDC_GPU_ENABLE_PDC, 0x80000001);

	/* ensure no writes happen before the uCode is fully written */
	wmb();

err:
	if (!IS_ERR_OR_NULL(pdcptr))
		iounmap(pdcptr);
	if (!IS_ERR_OR_NULL(seqptr))
		iounmap(seqptr);
}

/*
 * The lowest 16 bits of this value are the number of XO clock cycles for main
 * hysteresis which is set at 0x1680 cycles (300 us).  The higher 16 bits are
 * for the shorter hysteresis that happens after main - this is 0xa (.5 us)
 */

#define GMU_PWR_COL_HYST 0x000a1680

/* Set up the idle state for the GMU */
static void a6xx_gmu_power_config(struct a6xx_gmu *gmu)
{
	/* Disable GMU WB/RB buffer */
	gmu_write(gmu, REG_A6XX_GMU_SYS_BUS_CONFIG, 0x1);
	gmu_write(gmu, REG_A6XX_GMU_ICACHE_CONFIG, 0x1);
	gmu_write(gmu, REG_A6XX_GMU_DCACHE_CONFIG, 0x1);

	gmu_write(gmu, REG_A6XX_GMU_PWR_COL_INTER_FRAME_CTRL, 0x9c40400);

	switch (gmu->idle_level) {
	case GMU_IDLE_STATE_IFPC:
		gmu_write(gmu, REG_A6XX_GMU_PWR_COL_INTER_FRAME_HYST,
			GMU_PWR_COL_HYST);
		gmu_rmw(gmu, REG_A6XX_GMU_PWR_COL_INTER_FRAME_CTRL, 0,
			A6XX_GMU_PWR_COL_INTER_FRAME_CTRL_IFPC_ENABLE |
			A6XX_GMU_PWR_COL_INTER_FRAME_CTRL_HM_POWER_COLLAPSE_ENABLE);
		fallthrough;
	case GMU_IDLE_STATE_SPTP:
		gmu_write(gmu, REG_A6XX_GMU_PWR_COL_SPTPRAC_HYST,
			GMU_PWR_COL_HYST);
		gmu_rmw(gmu, REG_A6XX_GMU_PWR_COL_INTER_FRAME_CTRL, 0,
			A6XX_GMU_PWR_COL_INTER_FRAME_CTRL_IFPC_ENABLE |
			A6XX_GMU_PWR_COL_INTER_FRAME_CTRL_SPTPRAC_POWER_CONTROL_ENABLE);
	}

	/* Enable RPMh GPU client */
	gmu_rmw(gmu, REG_A6XX_GMU_RPMH_CTRL, 0,
		A6XX_GMU_RPMH_CTRL_RPMH_INTERFACE_ENABLE |
		A6XX_GMU_RPMH_CTRL_LLC_VOTE_ENABLE |
		A6XX_GMU_RPMH_CTRL_DDR_VOTE_ENABLE |
		A6XX_GMU_RPMH_CTRL_MX_VOTE_ENABLE |
		A6XX_GMU_RPMH_CTRL_CX_VOTE_ENABLE |
		A6XX_GMU_RPMH_CTRL_GFX_VOTE_ENABLE);
}

struct block_header {
	u32 addr;
	u32 size;
	u32 type;
	u32 value;
	u32 data[];
};

/* this should be a general kernel helper */
static int in_range(u32 addr, u32 start, u32 size)
{
	return addr >= start && addr < start + size;
}

static bool fw_block_mem(struct a6xx_gmu_bo *bo, const struct block_header *blk)
{
	if (!in_range(blk->addr, bo->iova, bo->size))
		return false;

	memcpy(bo->virt + blk->addr - bo->iova, blk->data, blk->size);
	return true;
}

static int a6xx_gmu_fw_load(struct a6xx_gmu *gmu)
{
	struct a6xx_gpu *a6xx_gpu = container_of(gmu, struct a6xx_gpu, gmu);
	struct adreno_gpu *adreno_gpu = &a6xx_gpu->base;
	const struct firmware *fw_image = adreno_gpu->fw[ADRENO_FW_GMU];
	const struct block_header *blk;
	u32 reg_offset;

	u32 itcm_base = 0x00000000;
	u32 dtcm_base = 0x00040000;

	if (adreno_is_a650_family(adreno_gpu))
		dtcm_base = 0x10004000;

	if (gmu->legacy) {
		/* Sanity check the size of the firmware that was loaded */
		if (fw_image->size > 0x8000) {
			DRM_DEV_ERROR(gmu->dev,
				"GMU firmware is bigger than the available region\n");
			return -EINVAL;
		}

		gmu_write_bulk(gmu, REG_A6XX_GMU_CM3_ITCM_START,
			       (u32*) fw_image->data, fw_image->size);
		return 0;
	}


	for (blk = (const struct block_header *) fw_image->data;
	     (const u8*) blk < fw_image->data + fw_image->size;
	     blk = (const struct block_header *) &blk->data[blk->size >> 2]) {
		if (blk->size == 0)
			continue;

		if (in_range(blk->addr, itcm_base, SZ_16K)) {
			reg_offset = (blk->addr - itcm_base) >> 2;
			gmu_write_bulk(gmu,
				REG_A6XX_GMU_CM3_ITCM_START + reg_offset,
				blk->data, blk->size);
		} else if (in_range(blk->addr, dtcm_base, SZ_16K)) {
			reg_offset = (blk->addr - dtcm_base) >> 2;
			gmu_write_bulk(gmu,
				REG_A6XX_GMU_CM3_DTCM_START + reg_offset,
				blk->data, blk->size);
		} else if (!fw_block_mem(&gmu->icache, blk) &&
			   !fw_block_mem(&gmu->dcache, blk) &&
			   !fw_block_mem(&gmu->dummy, blk)) {
			DRM_DEV_ERROR(gmu->dev,
				"failed to match fw block (addr=%.8x size=%d data[0]=%.8x)\n",
				blk->addr, blk->size, blk->data[0]);
		}
	}

	return 0;
}

static int a6xx_gmu_fw_start(struct a6xx_gmu *gmu, unsigned int state)
{
	static bool rpmh_init;
	struct a6xx_gpu *a6xx_gpu = container_of(gmu, struct a6xx_gpu, gmu);
	struct adreno_gpu *adreno_gpu = &a6xx_gpu->base;
	int ret;
	u32 chipid;

	if (adreno_is_a650_family(adreno_gpu)) {
		gmu_write(gmu, REG_A6XX_GPU_GMU_CX_GMU_CX_FALNEXT_INTF, 1);
		gmu_write(gmu, REG_A6XX_GPU_GMU_CX_GMU_CX_FAL_INTF, 1);
	}

	if (state == GMU_WARM_BOOT) {
		ret = a6xx_rpmh_start(gmu);
		if (ret)
			return ret;
	} else {
		if (WARN(!adreno_gpu->fw[ADRENO_FW_GMU],
			"GMU firmware is not loaded\n"))
			return -ENOENT;

		/* Turn on register retention */
		gmu_write(gmu, REG_A6XX_GMU_GENERAL_7, 1);

		/* We only need to load the RPMh microcode once */
		if (!rpmh_init) {
			a6xx_gmu_rpmh_init(gmu);
			rpmh_init = true;
		} else {
			ret = a6xx_rpmh_start(gmu);
			if (ret)
				return ret;
		}

		ret = a6xx_gmu_fw_load(gmu);
		if (ret)
			return ret;
	}

	gmu_write(gmu, REG_A6XX_GMU_CM3_FW_INIT_RESULT, 0);
	gmu_write(gmu, REG_A6XX_GMU_CM3_BOOT_CONFIG, 0x02);

	/* Write the iova of the HFI table */
	gmu_write(gmu, REG_A6XX_GMU_HFI_QTBL_ADDR, gmu->hfi.iova);
	gmu_write(gmu, REG_A6XX_GMU_HFI_QTBL_INFO, 1);

	gmu_write(gmu, REG_A6XX_GMU_AHB_FENCE_RANGE_0,
		(1 << 31) | (0xa << 18) | (0xa0));

	chipid = adreno_gpu->rev.core << 24;
	chipid |= adreno_gpu->rev.major << 16;
	chipid |= adreno_gpu->rev.minor << 12;
	chipid |= adreno_gpu->rev.patchid << 8;

	gmu_write(gmu, REG_A6XX_GMU_HFI_SFR_ADDR, chipid);

	gmu_write(gmu, REG_A6XX_GPU_GMU_CX_GMU_PWR_COL_CP_MSG,
		  gmu->log.iova | (gmu->log.size / SZ_4K - 1));

	/* Set up the lowest idle level on the GMU */
	a6xx_gmu_power_config(gmu);

	ret = a6xx_gmu_start(gmu);
	if (ret)
		return ret;

	if (gmu->legacy) {
		ret = a6xx_gmu_gfx_rail_on(gmu);
		if (ret)
			return ret;
	}

	/* Enable SPTP_PC if the CPU is responsible for it */
	if (gmu->idle_level < GMU_IDLE_STATE_SPTP) {
		ret = a6xx_sptprac_enable(gmu);
		if (ret)
			return ret;
	}

	ret = a6xx_gmu_hfi_start(gmu);
	if (ret)
		return ret;

	/* FIXME: Do we need this wmb() here? */
	wmb();

	return 0;
}

#define A6XX_HFI_IRQ_MASK \
	(A6XX_GMU_GMU2HOST_INTR_INFO_CM3_FAULT)

#define A6XX_GMU_IRQ_MASK \
	(A6XX_GMU_AO_HOST_INTERRUPT_STATUS_WDOG_BITE | \
	 A6XX_GMU_AO_HOST_INTERRUPT_STATUS_HOST_AHB_BUS_ERROR | \
	 A6XX_GMU_AO_HOST_INTERRUPT_STATUS_FENCE_ERR)

static void a6xx_gmu_irq_disable(struct a6xx_gmu *gmu)
{
	disable_irq(gmu->gmu_irq);
	disable_irq(gmu->hfi_irq);

	gmu_write(gmu, REG_A6XX_GMU_AO_HOST_INTERRUPT_MASK, ~0);
	gmu_write(gmu, REG_A6XX_GMU_GMU2HOST_INTR_MASK, ~0);
}

static void a6xx_gmu_rpmh_off(struct a6xx_gmu *gmu)
{
	u32 val;

	/* Make sure there are no outstanding RPMh votes */
	gmu_poll_timeout_rscc(gmu, REG_A6XX_RSCC_TCS0_DRV0_STATUS, val,
		(val & 1), 100, 10000);
	gmu_poll_timeout_rscc(gmu, REG_A6XX_RSCC_TCS1_DRV0_STATUS, val,
		(val & 1), 100, 10000);
	gmu_poll_timeout_rscc(gmu, REG_A6XX_RSCC_TCS2_DRV0_STATUS, val,
		(val & 1), 100, 10000);
	gmu_poll_timeout_rscc(gmu, REG_A6XX_RSCC_TCS3_DRV0_STATUS, val,
		(val & 1), 100, 1000);
}

/* Force the GMU off in case it isn't responsive */
static void a6xx_gmu_force_off(struct a6xx_gmu *gmu)
{
	/* Flush all the queues */
	a6xx_hfi_stop(gmu);

	/* Stop the interrupts */
	a6xx_gmu_irq_disable(gmu);

	/* Force off SPTP in case the GMU is managing it */
	a6xx_sptprac_disable(gmu);

	/* Make sure there are no outstanding RPMh votes */
	a6xx_gmu_rpmh_off(gmu);
}

static void a6xx_gmu_set_initial_freq(struct msm_gpu *gpu, struct a6xx_gmu *gmu)
{
	struct dev_pm_opp *gpu_opp;
	unsigned long gpu_freq = gmu->gpu_freqs[gmu->current_perf_index];

	gpu_opp = dev_pm_opp_find_freq_exact(&gpu->pdev->dev, gpu_freq, true);
	if (IS_ERR(gpu_opp))
		return;

	gmu->freq = 0; /* so a6xx_gmu_set_freq() doesn't exit early */
	a6xx_gmu_set_freq(gpu, gpu_opp);
	dev_pm_opp_put(gpu_opp);
}

static void a6xx_gmu_set_initial_bw(struct msm_gpu *gpu, struct a6xx_gmu *gmu)
{
	struct dev_pm_opp *gpu_opp;
	unsigned long gpu_freq = gmu->gpu_freqs[gmu->current_perf_index];

	gpu_opp = dev_pm_opp_find_freq_exact(&gpu->pdev->dev, gpu_freq, true);
	if (IS_ERR(gpu_opp))
		return;

	dev_pm_opp_set_opp(&gpu->pdev->dev, gpu_opp);
	dev_pm_opp_put(gpu_opp);
}

int a6xx_gmu_resume(struct a6xx_gpu *a6xx_gpu)
{
	struct adreno_gpu *adreno_gpu = &a6xx_gpu->base;
	struct msm_gpu *gpu = &adreno_gpu->base;
	struct a6xx_gmu *gmu = &a6xx_gpu->gmu;
	int status, ret;

	if (WARN(!gmu->initialized, "The GMU is not set up yet\n"))
		return 0;

	gmu->hung = false;

	/* Turn on the resources */
	pm_runtime_get_sync(gmu->dev);

	/*
	 * "enable" the GX power domain which won't actually do anything but it
	 * will make sure that the refcounting is correct in case we need to
	 * bring down the GX after a GMU failure
	 */
	if (!IS_ERR_OR_NULL(gmu->gxpd))
		pm_runtime_get_sync(gmu->gxpd);

	/* Use a known rate to bring up the GMU */
	clk_set_rate(gmu->core_clk, 200000000);
	clk_set_rate(gmu->hub_clk, 150000000);
	ret = clk_bulk_prepare_enable(gmu->nr_clocks, gmu->clocks);
	if (ret) {
		pm_runtime_put(gmu->gxpd);
		pm_runtime_put(gmu->dev);
		return ret;
	}

	/* Set the bus quota to a reasonable value for boot */
	a6xx_gmu_set_initial_bw(gpu, gmu);

	/* Enable the GMU interrupt */
	gmu_write(gmu, REG_A6XX_GMU_AO_HOST_INTERRUPT_CLR, ~0);
	gmu_write(gmu, REG_A6XX_GMU_AO_HOST_INTERRUPT_MASK, ~A6XX_GMU_IRQ_MASK);
	enable_irq(gmu->gmu_irq);

	/* Check to see if we are doing a cold or warm boot */
	status = gmu_read(gmu, REG_A6XX_GMU_GENERAL_7) == 1 ?
		GMU_WARM_BOOT : GMU_COLD_BOOT;

	/*
	 * Warm boot path does not work on newer GPUs
	 * Presumably this is because icache/dcache regions must be restored
	 */
	if (!gmu->legacy)
		status = GMU_COLD_BOOT;

	ret = a6xx_gmu_fw_start(gmu, status);
	if (ret)
		goto out;

	ret = a6xx_hfi_start(gmu, status);
	if (ret)
		goto out;

	/*
	 * Turn on the GMU firmware fault interrupt after we know the boot
	 * sequence is successful
	 */
	gmu_write(gmu, REG_A6XX_GMU_GMU2HOST_INTR_CLR, ~0);
	gmu_write(gmu, REG_A6XX_GMU_GMU2HOST_INTR_MASK, ~A6XX_HFI_IRQ_MASK);
	enable_irq(gmu->hfi_irq);

	/* Set the GPU to the current freq */
	a6xx_gmu_set_initial_freq(gpu, gmu);

out:
	/* On failure, shut down the GMU to leave it in a good state */
	if (ret) {
		disable_irq(gmu->gmu_irq);
		a6xx_rpmh_stop(gmu);
		pm_runtime_put(gmu->gxpd);
		pm_runtime_put(gmu->dev);
	}

	return ret;
}

bool a6xx_gmu_isidle(struct a6xx_gmu *gmu)
{
	u32 reg;

	if (!gmu->initialized)
		return true;

	reg = gmu_read(gmu, REG_A6XX_GPU_GMU_AO_GPU_CX_BUSY_STATUS);

	if (reg &  A6XX_GPU_GMU_AO_GPU_CX_BUSY_STATUS_GPUBUSYIGNAHB)
		return false;

	return true;
}

#define GBIF_CLIENT_HALT_MASK             BIT(0)
#define GBIF_ARB_HALT_MASK                BIT(1)

static void a6xx_bus_clear_pending_transactions(struct adreno_gpu *adreno_gpu)
{
	struct msm_gpu *gpu = &adreno_gpu->base;

	if (!a6xx_has_gbif(adreno_gpu)) {
		gpu_write(gpu, REG_A6XX_VBIF_XIN_HALT_CTRL0, 0xf);
		spin_until((gpu_read(gpu, REG_A6XX_VBIF_XIN_HALT_CTRL1) &
								0xf) == 0xf);
		gpu_write(gpu, REG_A6XX_VBIF_XIN_HALT_CTRL0, 0);

		return;
	}

	/* Halt new client requests on GBIF */
	gpu_write(gpu, REG_A6XX_GBIF_HALT, GBIF_CLIENT_HALT_MASK);
	spin_until((gpu_read(gpu, REG_A6XX_GBIF_HALT_ACK) &
			(GBIF_CLIENT_HALT_MASK)) == GBIF_CLIENT_HALT_MASK);

	/* Halt all AXI requests on GBIF */
	gpu_write(gpu, REG_A6XX_GBIF_HALT, GBIF_ARB_HALT_MASK);
	spin_until((gpu_read(gpu,  REG_A6XX_GBIF_HALT_ACK) &
			(GBIF_ARB_HALT_MASK)) == GBIF_ARB_HALT_MASK);

	/* The GBIF halt needs to be explicitly cleared */
	gpu_write(gpu, REG_A6XX_GBIF_HALT, 0x0);
}

/* Gracefully try to shut down the GMU and by extension the GPU */
static void a6xx_gmu_shutdown(struct a6xx_gmu *gmu)
{
	struct a6xx_gpu *a6xx_gpu = container_of(gmu, struct a6xx_gpu, gmu);
	struct adreno_gpu *adreno_gpu = &a6xx_gpu->base;
	u32 val;

	/*
	 * The GMU may still be in slumber unless the GPU started so check and
	 * skip putting it back into slumber if so
	 */
	val = gmu_read(gmu, REG_A6XX_GPU_GMU_CX_GMU_RPMH_POWER_STATE);

	if (val != 0xf) {
		int ret = a6xx_gmu_wait_for_idle(gmu);

		/* If the GMU isn't responding assume it is hung */
		if (ret) {
			a6xx_gmu_force_off(gmu);
			return;
		}

		a6xx_bus_clear_pending_transactions(adreno_gpu);

		/* tell the GMU we want to slumber */
		a6xx_gmu_notify_slumber(gmu);

		ret = gmu_poll_timeout(gmu,
			REG_A6XX_GPU_GMU_AO_GPU_CX_BUSY_STATUS, val,
			!(val & A6XX_GPU_GMU_AO_GPU_CX_BUSY_STATUS_GPUBUSYIGNAHB),
			100, 10000);

		/*
		 * Let the user know we failed to slumber but don't worry too
		 * much because we are powering down anyway
		 */

		if (ret)
			DRM_DEV_ERROR(gmu->dev,
				"Unable to slumber GMU: status = 0%x/0%x\n",
				gmu_read(gmu,
					REG_A6XX_GPU_GMU_AO_GPU_CX_BUSY_STATUS),
				gmu_read(gmu,
					REG_A6XX_GPU_GMU_AO_GPU_CX_BUSY_STATUS2));
	}

	/* Turn off HFI */
	a6xx_hfi_stop(gmu);

	/* Stop the interrupts and mask the hardware */
	a6xx_gmu_irq_disable(gmu);

	/* Tell RPMh to power off the GPU */
	a6xx_rpmh_stop(gmu);
}


int a6xx_gmu_stop(struct a6xx_gpu *a6xx_gpu)
{
	struct a6xx_gmu *gmu = &a6xx_gpu->gmu;
	struct msm_gpu *gpu = &a6xx_gpu->base.base;

	if (!pm_runtime_active(gmu->dev))
		return 0;

	/*
	 * Force the GMU off if we detected a hang, otherwise try to shut it
	 * down gracefully
	 */
	if (gmu->hung)
		a6xx_gmu_force_off(gmu);
	else
		a6xx_gmu_shutdown(gmu);

	/* Remove the bus vote */
	dev_pm_opp_set_opp(&gpu->pdev->dev, NULL);

	/*
	 * Make sure the GX domain is off before turning off the GMU (CX)
	 * domain. Usually the GMU does this but only if the shutdown sequence
	 * was successful
	 */
	if (!IS_ERR_OR_NULL(gmu->gxpd))
		pm_runtime_put_sync(gmu->gxpd);

	clk_bulk_disable_unprepare(gmu->nr_clocks, gmu->clocks);

	pm_runtime_put_sync(gmu->dev);

	return 0;
}

static void a6xx_gmu_memory_free(struct a6xx_gmu *gmu)
{
	msm_gem_kernel_put(gmu->hfi.obj, gmu->aspace);
	msm_gem_kernel_put(gmu->debug.obj, gmu->aspace);
	msm_gem_kernel_put(gmu->icache.obj, gmu->aspace);
	msm_gem_kernel_put(gmu->dcache.obj, gmu->aspace);
	msm_gem_kernel_put(gmu->dummy.obj, gmu->aspace);
	msm_gem_kernel_put(gmu->log.obj, gmu->aspace);

	gmu->aspace->mmu->funcs->detach(gmu->aspace->mmu);
	msm_gem_address_space_put(gmu->aspace);
}

static int a6xx_gmu_memory_alloc(struct a6xx_gmu *gmu, struct a6xx_gmu_bo *bo,
		size_t size, u64 iova)
{
	struct a6xx_gpu *a6xx_gpu = container_of(gmu, struct a6xx_gpu, gmu);
	struct drm_device *dev = a6xx_gpu->base.base.dev;
	uint32_t flags = MSM_BO_WC;
	u64 range_start, range_end;
	int ret;

	size = PAGE_ALIGN(size);
	if (!iova) {
		/* no fixed address - use GMU's uncached range */
		range_start = 0x60000000 + PAGE_SIZE; /* skip dummy page */
		range_end = 0x80000000;
	} else {
		/* range for fixed address */
		range_start = iova;
		range_end = iova + size;
		/* use IOMMU_PRIV for icache/dcache */
		flags |= MSM_BO_MAP_PRIV;
	}

	bo->obj = msm_gem_new(dev, size, flags);
	if (IS_ERR(bo->obj))
		return PTR_ERR(bo->obj);

	ret = msm_gem_get_and_pin_iova_range(bo->obj, gmu->aspace, &bo->iova,
		range_start >> PAGE_SHIFT, range_end >> PAGE_SHIFT);
	if (ret) {
		drm_gem_object_put(bo->obj);
		return ret;
	}

	bo->virt = msm_gem_get_vaddr(bo->obj);
	bo->size = size;

	return 0;
}

static int a6xx_gmu_memory_probe(struct a6xx_gmu *gmu)
{
	struct iommu_domain *domain;
	struct msm_mmu *mmu;

	domain = iommu_domain_alloc(&platform_bus_type);
	if (!domain)
		return -ENODEV;

	mmu = msm_iommu_new(gmu->dev, domain);
	gmu->aspace = msm_gem_address_space_create(mmu, "gmu", 0x0, 0x80000000);
	if (IS_ERR(gmu->aspace)) {
		iommu_domain_free(domain);
		return PTR_ERR(gmu->aspace);
	}

	return 0;
}

/* Return the 'arc-level' for the given frequency */
static unsigned int a6xx_gmu_get_arc_level(struct device *dev,
					   unsigned long freq)
{
	struct dev_pm_opp *opp;
	unsigned int val;

	if (!freq)
		return 0;

	opp = dev_pm_opp_find_freq_exact(dev, freq, true);
	if (IS_ERR(opp))
		return 0;

	val = dev_pm_opp_get_level(opp);

	dev_pm_opp_put(opp);

	return val;
}

static int a6xx_gmu_rpmh_arc_votes_init(struct device *dev, u32 *votes,
		unsigned long *freqs, int freqs_count, const char *id)
{
	int i, j;
	const u16 *pri, *sec;
	size_t pri_count, sec_count;

	pri = cmd_db_read_aux_data(id, &pri_count);
	if (IS_ERR(pri))
		return PTR_ERR(pri);
	/*
	 * The data comes back as an array of unsigned shorts so adjust the
	 * count accordingly
	 */
	pri_count >>= 1;
	if (!pri_count)
		return -EINVAL;

	sec = cmd_db_read_aux_data("mx.lvl", &sec_count);
	if (IS_ERR(sec))
		return PTR_ERR(sec);

	sec_count >>= 1;
	if (!sec_count)
		return -EINVAL;

	/* Construct a vote for each frequency */
	for (i = 0; i < freqs_count; i++) {
		u8 pindex = 0, sindex = 0;
		unsigned int level = a6xx_gmu_get_arc_level(dev, freqs[i]);

		/* Get the primary index that matches the arc level */
		for (j = 0; j < pri_count; j++) {
			if (pri[j] >= level) {
				pindex = j;
				break;
			}
		}

		if (j == pri_count) {
			DRM_DEV_ERROR(dev,
				      "Level %u not found in the RPMh list\n",
				      level);
			DRM_DEV_ERROR(dev, "Available levels:\n");
			for (j = 0; j < pri_count; j++)
				DRM_DEV_ERROR(dev, "  %u\n", pri[j]);

			return -EINVAL;
		}

		/*
		 * Look for a level in in the secondary list that matches. If
		 * nothing fits, use the maximum non zero vote
		 */

		for (j = 0; j < sec_count; j++) {
			if (sec[j] >= level) {
				sindex = j;
				break;
			} else if (sec[j]) {
				sindex = j;
			}
		}

		/* Construct the vote */
		votes[i] = ((pri[pindex] & 0xffff) << 16) |
			(sindex << 8) | pindex;
	}

	return 0;
}

/*
 * The GMU votes with the RPMh for itself and on behalf of the GPU but we need
 * to construct the list of votes on the CPU and send it over. Query the RPMh
 * voltage levels and build the votes
 */

static int a6xx_gmu_rpmh_votes_init(struct a6xx_gmu *gmu)
{
	struct a6xx_gpu *a6xx_gpu = container_of(gmu, struct a6xx_gpu, gmu);
	struct adreno_gpu *adreno_gpu = &a6xx_gpu->base;
	struct msm_gpu *gpu = &adreno_gpu->base;
	int ret;

	/* Build the GX votes */
	ret = a6xx_gmu_rpmh_arc_votes_init(&gpu->pdev->dev, gmu->gx_arc_votes,
		gmu->gpu_freqs, gmu->nr_gpu_freqs, "gfx.lvl");

	/* Build the CX votes */
	ret |= a6xx_gmu_rpmh_arc_votes_init(gmu->dev, gmu->cx_arc_votes,
		gmu->gmu_freqs, gmu->nr_gmu_freqs, "cx.lvl");

	return ret;
}

static int a6xx_gmu_build_freq_table(struct device *dev, unsigned long *freqs,
		u32 size)
{
	int count = dev_pm_opp_get_opp_count(dev);
	struct dev_pm_opp *opp;
	int i, index = 0;
	unsigned long freq = 1;

	/*
	 * The OPP table doesn't contain the "off" frequency level so we need to
	 * add 1 to the table size to account for it
	 */

	if (WARN(count + 1 > size,
		"The GMU frequency table is being truncated\n"))
		count = size - 1;

	/* Set the "off" frequency */
	freqs[index++] = 0;

	for (i = 0; i < count; i++) {
		opp = dev_pm_opp_find_freq_ceil(dev, &freq);
		if (IS_ERR(opp))
			break;

		dev_pm_opp_put(opp);
		freqs[index++] = freq++;
	}

	return index;
}

static int a6xx_gmu_pwrlevels_probe(struct a6xx_gmu *gmu)
{
	struct a6xx_gpu *a6xx_gpu = container_of(gmu, struct a6xx_gpu, gmu);
	struct adreno_gpu *adreno_gpu = &a6xx_gpu->base;
	struct msm_gpu *gpu = &adreno_gpu->base;

	int ret = 0;

	/*
	 * The GMU handles its own frequency switching so build a list of
	 * available frequencies to send during initialization
	 */
	ret = devm_pm_opp_of_add_table(gmu->dev);
	if (ret) {
		DRM_DEV_ERROR(gmu->dev, "Unable to set the OPP table for the GMU\n");
		return ret;
	}

	gmu->nr_gmu_freqs = a6xx_gmu_build_freq_table(gmu->dev,
		gmu->gmu_freqs, ARRAY_SIZE(gmu->gmu_freqs));

	/*
	 * The GMU also handles GPU frequency switching so build a list
	 * from the GPU OPP table
	 */
	gmu->nr_gpu_freqs = a6xx_gmu_build_freq_table(&gpu->pdev->dev,
		gmu->gpu_freqs, ARRAY_SIZE(gmu->gpu_freqs));

	gmu->current_perf_index = gmu->nr_gpu_freqs - 1;

	/* Build the list of RPMh votes that we'll send to the GMU */
	return a6xx_gmu_rpmh_votes_init(gmu);
}

static int a6xx_gmu_clocks_probe(struct a6xx_gmu *gmu)
{
	int ret = devm_clk_bulk_get_all(gmu->dev, &gmu->clocks);

	if (ret < 1)
		return ret;

	gmu->nr_clocks = ret;

	gmu->core_clk = msm_clk_bulk_get_clock(gmu->clocks,
		gmu->nr_clocks, "gmu");

	gmu->hub_clk = msm_clk_bulk_get_clock(gmu->clocks,
		gmu->nr_clocks, "hub");

	return 0;
}

static void __iomem *a6xx_gmu_get_mmio(struct platform_device *pdev,
		const char *name)
{
	void __iomem *ret;
	struct resource *res = platform_get_resource_byname(pdev,
			IORESOURCE_MEM, name);

	if (!res) {
		DRM_DEV_ERROR(&pdev->dev, "Unable to find the %s registers\n", name);
		return ERR_PTR(-EINVAL);
	}

	ret = ioremap(res->start, resource_size(res));
	if (!ret) {
		DRM_DEV_ERROR(&pdev->dev, "Unable to map the %s registers\n", name);
		return ERR_PTR(-EINVAL);
	}

	return ret;
}

static int a6xx_gmu_get_irq(struct a6xx_gmu *gmu, struct platform_device *pdev,
		const char *name, irq_handler_t handler)
{
	int irq, ret;

	irq = platform_get_irq_byname(pdev, name);

	ret = request_irq(irq, handler, IRQF_TRIGGER_HIGH, name, gmu);
	if (ret) {
		DRM_DEV_ERROR(&pdev->dev, "Unable to get interrupt %s %d\n",
			      name, ret);
		return ret;
	}

	disable_irq(irq);

	return irq;
}

void a6xx_gmu_remove(struct a6xx_gpu *a6xx_gpu)
{
	struct a6xx_gmu *gmu = &a6xx_gpu->gmu;
	struct platform_device *pdev = to_platform_device(gmu->dev);

	if (!gmu->initialized)
		return;

	pm_runtime_force_suspend(gmu->dev);

	if (!IS_ERR_OR_NULL(gmu->gxpd)) {
		pm_runtime_disable(gmu->gxpd);
		dev_pm_domain_detach(gmu->gxpd, false);
	}

	iounmap(gmu->mmio);
	if (platform_get_resource_byname(pdev, IORESOURCE_MEM, "rscc"))
		iounmap(gmu->rscc);
	gmu->mmio = NULL;
	gmu->rscc = NULL;

	a6xx_gmu_memory_free(gmu);

	free_irq(gmu->gmu_irq, gmu);
	free_irq(gmu->hfi_irq, gmu);

	/* Drop reference taken in of_find_device_by_node */
	put_device(gmu->dev);

	gmu->initialized = false;
}

int a6xx_gmu_init(struct a6xx_gpu *a6xx_gpu, struct device_node *node)
{
	struct adreno_gpu *adreno_gpu = &a6xx_gpu->base;
	struct a6xx_gmu *gmu = &a6xx_gpu->gmu;
	struct platform_device *pdev = of_find_device_by_node(node);
	int ret;

	if (!pdev)
		return -ENODEV;

	mutex_init(&gmu->lock);

	gmu->dev = &pdev->dev;

	of_dma_configure(gmu->dev, node, true);

	/* Fow now, don't do anything fancy until we get our feet under us */
	gmu->idle_level = GMU_IDLE_STATE_ACTIVE;

	pm_runtime_enable(gmu->dev);

	/* Get the list of clocks */
	ret = a6xx_gmu_clocks_probe(gmu);
	if (ret)
		goto err_put_device;

	ret = a6xx_gmu_memory_probe(gmu);
	if (ret)
		goto err_put_device;


	/* A660 now requires handling "prealloc requests" in GMU firmware
	 * For now just hardcode allocations based on the known firmware.
	 * note: there is no indication that these correspond to "dummy" or
	 * "debug" regions, but this "guess" allows reusing these BOs which
	 * are otherwise unused by a660.
	 */
	gmu->dummy.size = SZ_4K;
	if (adreno_is_a660_family(adreno_gpu)) {
		ret = a6xx_gmu_memory_alloc(gmu, &gmu->debug, SZ_4K * 7, 0x60400000);
		if (ret)
			goto err_memory;

		gmu->dummy.size = SZ_8K;
	}

	/* Allocate memory for the GMU dummy page */
	ret = a6xx_gmu_memory_alloc(gmu, &gmu->dummy, gmu->dummy.size, 0x60000000);
	if (ret)
		goto err_memory;

	if (adreno_is_a650_family(adreno_gpu)) {
		ret = a6xx_gmu_memory_alloc(gmu, &gmu->icache,
			SZ_16M - SZ_16K, 0x04000);
		if (ret)
			goto err_memory;
	} else if (adreno_is_a640_family(adreno_gpu)) {
		ret = a6xx_gmu_memory_alloc(gmu, &gmu->icache,
			SZ_256K - SZ_16K, 0x04000);
		if (ret)
			goto err_memory;

		ret = a6xx_gmu_memory_alloc(gmu, &gmu->dcache,
			SZ_256K - SZ_16K, 0x44000);
		if (ret)
			goto err_memory;
	} else {
		/* HFI v1, has sptprac */
		gmu->legacy = true;

		/* Allocate memory for the GMU debug region */
		ret = a6xx_gmu_memory_alloc(gmu, &gmu->debug, SZ_16K, 0);
		if (ret)
			goto err_memory;
	}

	/* Allocate memory for for the HFI queues */
	ret = a6xx_gmu_memory_alloc(gmu, &gmu->hfi, SZ_16K, 0);
	if (ret)
		goto err_memory;

	/* Allocate memory for the GMU log region */
	ret = a6xx_gmu_memory_alloc(gmu, &gmu->log, SZ_4K, 0);
	if (ret)
		goto err_memory;

	/* Map the GMU registers */
	gmu->mmio = a6xx_gmu_get_mmio(pdev, "gmu");
	if (IS_ERR(gmu->mmio)) {
		ret = PTR_ERR(gmu->mmio);
		goto err_memory;
	}

	if (adreno_is_a650_family(adreno_gpu)) {
		gmu->rscc = a6xx_gmu_get_mmio(pdev, "rscc");
		if (IS_ERR(gmu->rscc))
			goto err_mmio;
	} else {
		gmu->rscc = gmu->mmio + 0x23000;
	}

	/* Get the HFI and GMU interrupts */
	gmu->hfi_irq = a6xx_gmu_get_irq(gmu, pdev, "hfi", a6xx_hfi_irq);
	gmu->gmu_irq = a6xx_gmu_get_irq(gmu, pdev, "gmu", a6xx_gmu_irq);

	if (gmu->hfi_irq < 0 || gmu->gmu_irq < 0)
		goto err_mmio;

	/*
	 * Get a link to the GX power domain to reset the GPU in case of GMU
	 * crash
	 */
	gmu->gxpd = dev_pm_domain_attach_by_name(gmu->dev, "gx");

	/* Get the power levels for the GMU and GPU */
	a6xx_gmu_pwrlevels_probe(gmu);

	/* Set up the HFI queues */
	a6xx_hfi_init(gmu);

	gmu->initialized = true;

	return 0;

err_mmio:
	iounmap(gmu->mmio);
	if (platform_get_resource_byname(pdev, IORESOURCE_MEM, "rscc"))
		iounmap(gmu->rscc);
	free_irq(gmu->gmu_irq, gmu);
	free_irq(gmu->hfi_irq, gmu);

	ret = -ENODEV;

err_memory:
	a6xx_gmu_memory_free(gmu);
err_put_device:
	/* Drop reference taken in of_find_device_by_node */
	put_device(gmu->dev);

	return ret;
}<|MERGE_RESOLUTION|>--- conflicted
+++ resolved
@@ -516,19 +516,11 @@
 	struct adreno_gpu *adreno_gpu = &a6xx_gpu->base;
 	struct platform_device *pdev = to_platform_device(gmu->dev);
 	void __iomem *pdcptr = a6xx_gmu_get_mmio(pdev, "gmu_pdc");
-<<<<<<< HEAD
-	void __iomem *seqptr;
-	uint32_t pdc_address_offset;
-	bool pdc_in_aop = false;
-
-	if (!pdcptr)
-=======
 	void __iomem *seqptr = NULL;
 	uint32_t pdc_address_offset;
 	bool pdc_in_aop = false;
 
 	if (IS_ERR(pdcptr))
->>>>>>> df0cc57e
 		goto err;
 
 	if (adreno_is_a650(adreno_gpu) || adreno_is_a660_family(adreno_gpu))
@@ -540,11 +532,7 @@
 
 	if (!pdc_in_aop) {
 		seqptr = a6xx_gmu_get_mmio(pdev, "gmu_pdc_seq");
-<<<<<<< HEAD
-		if (!seqptr)
-=======
 		if (IS_ERR(seqptr))
->>>>>>> df0cc57e
 			goto err;
 	}
 
