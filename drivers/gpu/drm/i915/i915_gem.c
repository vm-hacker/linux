--- conflicted
+++ resolved
@@ -2680,12 +2680,8 @@
 	POSTING_READ(fence_reg);
 
 	if (obj) {
-<<<<<<< HEAD
-		u32 size = obj->gtt_space->size;
+		u32 size = i915_gem_obj_ggtt_size(obj);
 		uint64_t val;
-=======
-		u32 size = i915_gem_obj_ggtt_size(obj);
->>>>>>> 50b44a44
 
 		val = (uint64_t)((i915_gem_obj_ggtt_offset(obj) + size - 4096) &
 				 0xfffff000) << 32;
@@ -3984,16 +3980,6 @@
 	if (!drm_core_check_feature(dev, DRIVER_MODESET))
 		i915_gem_evict_everything(dev);
 
-<<<<<<< HEAD
-	/* Hack!  Don't let anybody do execbuf while we don't control the chip.
-	 * We need to replace this with a semaphore, or something.
-	 * And not confound mm.suspended!
-	 */
-	dev_priv->mm.suspended = 1;
-=======
-	i915_gem_reset_fences(dev);
-
->>>>>>> 50b44a44
 	del_timer_sync(&dev_priv->gpu_error.hangcheck_timer);
 
 	i915_kernel_lost_context(dev);
