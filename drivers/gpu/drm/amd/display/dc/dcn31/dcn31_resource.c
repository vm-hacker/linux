/*
 * Copyright 2019 Advanced Micro Devices, Inc.
 *
 * Permission is hereby granted, free of charge, to any person obtaining a
 * copy of this software and associated documentation files (the "Software"),
 * to deal in the Software without restriction, including without limitation
 * the rights to use, copy, modify, merge, publish, distribute, sublicense,
 * and/or sell copies of the Software, and to permit persons to whom the
 * Software is furnished to do so, subject to the following conditions:
 *
 * The above copyright notice and this permission notice shall be included in
 * all copies or substantial portions of the Software.
 *
 * THE SOFTWARE IS PROVIDED "AS IS", WITHOUT WARRANTY OF ANY KIND, EXPRESS OR
 * IMPLIED, INCLUDING BUT NOT LIMITED TO THE WARRANTIES OF MERCHANTABILITY,
 * FITNESS FOR A PARTICULAR PURPOSE AND NONINFRINGEMENT.  IN NO EVENT SHALL
 * THE COPYRIGHT HOLDER(S) OR AUTHOR(S) BE LIABLE FOR ANY CLAIM, DAMAGES OR
 * OTHER LIABILITY, WHETHER IN AN ACTION OF CONTRACT, TORT OR OTHERWISE,
 * ARISING FROM, OUT OF OR IN CONNECTION WITH THE SOFTWARE OR THE USE OR
 * OTHER DEALINGS IN THE SOFTWARE.
 *
 * Authors: AMD
 *
 */


#include "dm_services.h"
#include "dc.h"

#include "dcn31/dcn31_init.h"

#include "resource.h"
#include "include/irq_service_interface.h"
#include "dcn31_resource.h"

#include "dcn20/dcn20_resource.h"
#include "dcn30/dcn30_resource.h"

#include "dml/dcn30/dcn30_fpu.h"

#include "dcn10/dcn10_ipp.h"
#include "dcn30/dcn30_hubbub.h"
#include "dcn31/dcn31_hubbub.h"
#include "dcn30/dcn30_mpc.h"
#include "dcn31/dcn31_hubp.h"
#include "irq/dcn31/irq_service_dcn31.h"
#include "dcn30/dcn30_dpp.h"
#include "dcn31/dcn31_optc.h"
#include "dcn20/dcn20_hwseq.h"
#include "dcn30/dcn30_hwseq.h"
#include "dce110/dce110_hw_sequencer.h"
#include "dcn30/dcn30_opp.h"
#include "dcn20/dcn20_dsc.h"
#include "dcn30/dcn30_vpg.h"
#include "dcn30/dcn30_afmt.h"
#include "dcn30/dcn30_dio_stream_encoder.h"
#include "dcn31/dcn31_hpo_dp_stream_encoder.h"
#include "dcn31/dcn31_hpo_dp_link_encoder.h"
#include "dcn31/dcn31_apg.h"
#include "dcn31/dcn31_dio_link_encoder.h"
#include "dcn31/dcn31_vpg.h"
#include "dcn31/dcn31_afmt.h"
#include "dce/dce_clock_source.h"
#include "dce/dce_audio.h"
#include "dce/dce_hwseq.h"
#include "clk_mgr.h"
#include "virtual/virtual_stream_encoder.h"
#include "dce110/dce110_resource.h"
#include "dml/display_mode_vba.h"
#include "dml/dcn31/dcn31_fpu.h"
#include "dcn31/dcn31_dccg.h"
#include "dcn10/dcn10_resource.h"
#include "dcn31_panel_cntl.h"

#include "dcn30/dcn30_dwb.h"
#include "dcn30/dcn30_mmhubbub.h"

// TODO: change include headers /amd/include/asic_reg after upstream
#include "yellow_carp_offset.h"
#include "dcn/dcn_3_1_2_offset.h"
#include "dcn/dcn_3_1_2_sh_mask.h"
#include "nbio/nbio_7_2_0_offset.h"
#include "dpcs/dpcs_4_2_0_offset.h"
#include "dpcs/dpcs_4_2_0_sh_mask.h"
#include "mmhub/mmhub_2_3_0_offset.h"
#include "mmhub/mmhub_2_3_0_sh_mask.h"


#define regDCHUBBUB_DEBUG_CTRL_0                                              0x04d6
#define regDCHUBBUB_DEBUG_CTRL_0_BASE_IDX                                     2
#define DCHUBBUB_DEBUG_CTRL_0__DET_DEPTH__SHIFT                               0x10
#define DCHUBBUB_DEBUG_CTRL_0__DET_DEPTH_MASK                                 0x01FF0000L

#include "reg_helper.h"
#include "dce/dmub_abm.h"
#include "dce/dmub_psr.h"
#include "dce/dce_aux.h"
#include "dce/dce_i2c.h"

#include "dml/dcn30/display_mode_vba_30.h"
#include "vm_helper.h"
#include "dcn20/dcn20_vmid.h"

#include "link_enc_cfg.h"

#define DC_LOGGER_INIT(logger)

enum dcn31_clk_src_array_id {
	DCN31_CLK_SRC_PLL0,
	DCN31_CLK_SRC_PLL1,
	DCN31_CLK_SRC_PLL2,
	DCN31_CLK_SRC_PLL3,
	DCN31_CLK_SRC_PLL4,
	DCN30_CLK_SRC_TOTAL
};

/* begin *********************
 * macros to expend register list macro defined in HW object header file
 */

/* DCN */
/* TODO awful hack. fixup dcn20_dwb.h */
#undef BASE_INNER
#define BASE_INNER(seg) DCN_BASE__INST0_SEG ## seg

#define BASE(seg) BASE_INNER(seg)

#define SR(reg_name)\
		.reg_name = BASE(reg ## reg_name ## _BASE_IDX) +  \
					reg ## reg_name

#define SRI(reg_name, block, id)\
	.reg_name = BASE(reg ## block ## id ## _ ## reg_name ## _BASE_IDX) + \
					reg ## block ## id ## _ ## reg_name

#define SRI2(reg_name, block, id)\
	.reg_name = BASE(reg ## reg_name ## _BASE_IDX) + \
					reg ## reg_name

#define SRIR(var_name, reg_name, block, id)\
	.var_name = BASE(reg ## block ## id ## _ ## reg_name ## _BASE_IDX) + \
					reg ## block ## id ## _ ## reg_name

#define SRII(reg_name, block, id)\
	.reg_name[id] = BASE(reg ## block ## id ## _ ## reg_name ## _BASE_IDX) + \
					reg ## block ## id ## _ ## reg_name

#define SRII_MPC_RMU(reg_name, block, id)\
	.RMU##_##reg_name[id] = BASE(reg ## block ## id ## _ ## reg_name ## _BASE_IDX) + \
					reg ## block ## id ## _ ## reg_name

#define SRII_DWB(reg_name, temp_name, block, id)\
	.reg_name[id] = BASE(reg ## block ## id ## _ ## temp_name ## _BASE_IDX) + \
					reg ## block ## id ## _ ## temp_name

#define DCCG_SRII(reg_name, block, id)\
	.block ## _ ## reg_name[id] = BASE(reg ## block ## id ## _ ## reg_name ## _BASE_IDX) + \
					reg ## block ## id ## _ ## reg_name

#define VUPDATE_SRII(reg_name, block, id)\
	.reg_name[id] = BASE(reg ## reg_name ## _ ## block ## id ## _BASE_IDX) + \
					reg ## reg_name ## _ ## block ## id

/* NBIO */
#define NBIO_BASE_INNER(seg) \
	NBIO_BASE__INST0_SEG ## seg

#define NBIO_BASE(seg) \
	NBIO_BASE_INNER(seg)

#define NBIO_SR(reg_name)\
		.reg_name = NBIO_BASE(regBIF_BX1_ ## reg_name ## _BASE_IDX) + \
					regBIF_BX1_ ## reg_name

/* MMHUB */
#define MMHUB_BASE_INNER(seg) \
	MMHUB_BASE__INST0_SEG ## seg

#define MMHUB_BASE(seg) \
	MMHUB_BASE_INNER(seg)

#define MMHUB_SR(reg_name)\
		.reg_name = MMHUB_BASE(mm ## reg_name ## _BASE_IDX) + \
					mm ## reg_name

/* CLOCK */
#define CLK_BASE_INNER(seg) \
	CLK_BASE__INST0_SEG ## seg

#define CLK_BASE(seg) \
	CLK_BASE_INNER(seg)

#define CLK_SRI(reg_name, block, inst)\
	.reg_name = CLK_BASE(reg ## block ## _ ## inst ## _ ## reg_name ## _BASE_IDX) + \
					reg ## block ## _ ## inst ## _ ## reg_name


static const struct bios_registers bios_regs = {
		NBIO_SR(BIOS_SCRATCH_3),
		NBIO_SR(BIOS_SCRATCH_6)
};

#define clk_src_regs(index, pllid)\
[index] = {\
	CS_COMMON_REG_LIST_DCN3_0(index, pllid),\
}

static const struct dce110_clk_src_regs clk_src_regs[] = {
	clk_src_regs(0, A),
	clk_src_regs(1, B),
	clk_src_regs(2, C),
	clk_src_regs(3, D),
	clk_src_regs(4, E)
};
/*pll_id being rempped in dmub, in driver it is logical instance*/
static const struct dce110_clk_src_regs clk_src_regs_b0[] = {
	clk_src_regs(0, A),
	clk_src_regs(1, B),
	clk_src_regs(2, F),
	clk_src_regs(3, G),
	clk_src_regs(4, E)
};

static const struct dce110_clk_src_shift cs_shift = {
		CS_COMMON_MASK_SH_LIST_DCN2_0(__SHIFT)
};

static const struct dce110_clk_src_mask cs_mask = {
		CS_COMMON_MASK_SH_LIST_DCN2_0(_MASK)
};

#define abm_regs(id)\
[id] = {\
		ABM_DCN302_REG_LIST(id)\
}

static const struct dce_abm_registers abm_regs[] = {
		abm_regs(0),
		abm_regs(1),
		abm_regs(2),
		abm_regs(3),
};

static const struct dce_abm_shift abm_shift = {
		ABM_MASK_SH_LIST_DCN30(__SHIFT)
};

static const struct dce_abm_mask abm_mask = {
		ABM_MASK_SH_LIST_DCN30(_MASK)
};

#define audio_regs(id)\
[id] = {\
		AUD_COMMON_REG_LIST(id)\
}

static const struct dce_audio_registers audio_regs[] = {
	audio_regs(0),
	audio_regs(1),
	audio_regs(2),
	audio_regs(3),
	audio_regs(4),
	audio_regs(5),
	audio_regs(6)
};

#define DCE120_AUD_COMMON_MASK_SH_LIST(mask_sh)\
		SF(AZF0ENDPOINT0_AZALIA_F0_CODEC_ENDPOINT_INDEX, AZALIA_ENDPOINT_REG_INDEX, mask_sh),\
		SF(AZF0ENDPOINT0_AZALIA_F0_CODEC_ENDPOINT_DATA, AZALIA_ENDPOINT_REG_DATA, mask_sh),\
		AUD_COMMON_MASK_SH_LIST_BASE(mask_sh)

static const struct dce_audio_shift audio_shift = {
		DCE120_AUD_COMMON_MASK_SH_LIST(__SHIFT)
};

static const struct dce_audio_mask audio_mask = {
		DCE120_AUD_COMMON_MASK_SH_LIST(_MASK)
};

#define vpg_regs(id)\
[id] = {\
	VPG_DCN31_REG_LIST(id)\
}

static const struct dcn31_vpg_registers vpg_regs[] = {
	vpg_regs(0),
	vpg_regs(1),
	vpg_regs(2),
	vpg_regs(3),
	vpg_regs(4),
	vpg_regs(5),
	vpg_regs(6),
	vpg_regs(7),
	vpg_regs(8),
	vpg_regs(9),
};

static const struct dcn31_vpg_shift vpg_shift = {
	DCN31_VPG_MASK_SH_LIST(__SHIFT)
};

static const struct dcn31_vpg_mask vpg_mask = {
	DCN31_VPG_MASK_SH_LIST(_MASK)
};

#define afmt_regs(id)\
[id] = {\
	AFMT_DCN31_REG_LIST(id)\
}

static const struct dcn31_afmt_registers afmt_regs[] = {
	afmt_regs(0),
	afmt_regs(1),
	afmt_regs(2),
	afmt_regs(3),
	afmt_regs(4),
	afmt_regs(5)
};

static const struct dcn31_afmt_shift afmt_shift = {
	DCN31_AFMT_MASK_SH_LIST(__SHIFT)
};

static const struct dcn31_afmt_mask afmt_mask = {
	DCN31_AFMT_MASK_SH_LIST(_MASK)
};

#define apg_regs(id)\
[id] = {\
	APG_DCN31_REG_LIST(id)\
}

static const struct dcn31_apg_registers apg_regs[] = {
	apg_regs(0),
	apg_regs(1),
	apg_regs(2),
	apg_regs(3)
};

static const struct dcn31_apg_shift apg_shift = {
	DCN31_APG_MASK_SH_LIST(__SHIFT)
};

static const struct dcn31_apg_mask apg_mask = {
		DCN31_APG_MASK_SH_LIST(_MASK)
};

#define stream_enc_regs(id)\
[id] = {\
	SE_DCN3_REG_LIST(id)\
}

/* Some encoders won't be initialized here - but they're logical, not physical. */
static const struct dcn10_stream_enc_registers stream_enc_regs[ENGINE_ID_COUNT] = {
	stream_enc_regs(0),
	stream_enc_regs(1),
	stream_enc_regs(2),
	stream_enc_regs(3),
	stream_enc_regs(4)
};

static const struct dcn10_stream_encoder_shift se_shift = {
		SE_COMMON_MASK_SH_LIST_DCN30(__SHIFT)
};

static const struct dcn10_stream_encoder_mask se_mask = {
		SE_COMMON_MASK_SH_LIST_DCN30(_MASK)
};


#define aux_regs(id)\
[id] = {\
	DCN2_AUX_REG_LIST(id)\
}

static const struct dcn10_link_enc_aux_registers link_enc_aux_regs[] = {
		aux_regs(0),
		aux_regs(1),
		aux_regs(2),
		aux_regs(3),
		aux_regs(4)
};

#define hpd_regs(id)\
[id] = {\
	HPD_REG_LIST(id)\
}

static const struct dcn10_link_enc_hpd_registers link_enc_hpd_regs[] = {
		hpd_regs(0),
		hpd_regs(1),
		hpd_regs(2),
		hpd_regs(3),
		hpd_regs(4)
};

#define link_regs(id, phyid)\
[id] = {\
	LE_DCN31_REG_LIST(id), \
	UNIPHY_DCN2_REG_LIST(phyid), \
	DPCS_DCN31_REG_LIST(id), \
}

static const struct dce110_aux_registers_shift aux_shift = {
	DCN_AUX_MASK_SH_LIST(__SHIFT)
};

static const struct dce110_aux_registers_mask aux_mask = {
	DCN_AUX_MASK_SH_LIST(_MASK)
};

static const struct dcn10_link_enc_registers link_enc_regs[] = {
	link_regs(0, A),
	link_regs(1, B),
	link_regs(2, C),
	link_regs(3, D),
	link_regs(4, E)
};

static const struct dcn10_link_enc_shift le_shift = {
	LINK_ENCODER_MASK_SH_LIST_DCN31(__SHIFT), \
	DPCS_DCN31_MASK_SH_LIST(__SHIFT)
};

static const struct dcn10_link_enc_mask le_mask = {
	LINK_ENCODER_MASK_SH_LIST_DCN31(_MASK), \
	DPCS_DCN31_MASK_SH_LIST(_MASK)
};

#define hpo_dp_stream_encoder_reg_list(id)\
[id] = {\
	DCN3_1_HPO_DP_STREAM_ENC_REG_LIST(id)\
}

static const struct dcn31_hpo_dp_stream_encoder_registers hpo_dp_stream_enc_regs[] = {
	hpo_dp_stream_encoder_reg_list(0),
	hpo_dp_stream_encoder_reg_list(1),
	hpo_dp_stream_encoder_reg_list(2),
	hpo_dp_stream_encoder_reg_list(3),
};

static const struct dcn31_hpo_dp_stream_encoder_shift hpo_dp_se_shift = {
	DCN3_1_HPO_DP_STREAM_ENC_MASK_SH_LIST(__SHIFT)
};

static const struct dcn31_hpo_dp_stream_encoder_mask hpo_dp_se_mask = {
	DCN3_1_HPO_DP_STREAM_ENC_MASK_SH_LIST(_MASK)
};

#define hpo_dp_link_encoder_reg_list(id)\
[id] = {\
	DCN3_1_HPO_DP_LINK_ENC_REG_LIST(id),\
	DCN3_1_RDPCSTX_REG_LIST(0),\
	DCN3_1_RDPCSTX_REG_LIST(1),\
	DCN3_1_RDPCSTX_REG_LIST(2),\
	DCN3_1_RDPCSTX_REG_LIST(3),\
	DCN3_1_RDPCSTX_REG_LIST(4)\
}

static const struct dcn31_hpo_dp_link_encoder_registers hpo_dp_link_enc_regs[] = {
	hpo_dp_link_encoder_reg_list(0),
	hpo_dp_link_encoder_reg_list(1),
};

static const struct dcn31_hpo_dp_link_encoder_shift hpo_dp_le_shift = {
	DCN3_1_HPO_DP_LINK_ENC_MASK_SH_LIST(__SHIFT)
};

static const struct dcn31_hpo_dp_link_encoder_mask hpo_dp_le_mask = {
	DCN3_1_HPO_DP_LINK_ENC_MASK_SH_LIST(_MASK)
};

#define dpp_regs(id)\
[id] = {\
	DPP_REG_LIST_DCN30(id),\
}

static const struct dcn3_dpp_registers dpp_regs[] = {
	dpp_regs(0),
	dpp_regs(1),
	dpp_regs(2),
	dpp_regs(3)
};

static const struct dcn3_dpp_shift tf_shift = {
		DPP_REG_LIST_SH_MASK_DCN30(__SHIFT)
};

static const struct dcn3_dpp_mask tf_mask = {
		DPP_REG_LIST_SH_MASK_DCN30(_MASK)
};

#define opp_regs(id)\
[id] = {\
	OPP_REG_LIST_DCN30(id),\
}

static const struct dcn20_opp_registers opp_regs[] = {
	opp_regs(0),
	opp_regs(1),
	opp_regs(2),
	opp_regs(3)
};

static const struct dcn20_opp_shift opp_shift = {
	OPP_MASK_SH_LIST_DCN20(__SHIFT)
};

static const struct dcn20_opp_mask opp_mask = {
	OPP_MASK_SH_LIST_DCN20(_MASK)
};

#define aux_engine_regs(id)\
[id] = {\
	AUX_COMMON_REG_LIST0(id), \
	.AUXN_IMPCAL = 0, \
	.AUXP_IMPCAL = 0, \
	.AUX_RESET_MASK = DP_AUX0_AUX_CONTROL__AUX_RESET_MASK, \
}

static const struct dce110_aux_registers aux_engine_regs[] = {
		aux_engine_regs(0),
		aux_engine_regs(1),
		aux_engine_regs(2),
		aux_engine_regs(3),
		aux_engine_regs(4)
};

#define dwbc_regs_dcn3(id)\
[id] = {\
	DWBC_COMMON_REG_LIST_DCN30(id),\
}

static const struct dcn30_dwbc_registers dwbc30_regs[] = {
	dwbc_regs_dcn3(0),
};

static const struct dcn30_dwbc_shift dwbc30_shift = {
	DWBC_COMMON_MASK_SH_LIST_DCN30(__SHIFT)
};

static const struct dcn30_dwbc_mask dwbc30_mask = {
	DWBC_COMMON_MASK_SH_LIST_DCN30(_MASK)
};

#define mcif_wb_regs_dcn3(id)\
[id] = {\
	MCIF_WB_COMMON_REG_LIST_DCN30(id),\
}

static const struct dcn30_mmhubbub_registers mcif_wb30_regs[] = {
	mcif_wb_regs_dcn3(0)
};

static const struct dcn30_mmhubbub_shift mcif_wb30_shift = {
	MCIF_WB_COMMON_MASK_SH_LIST_DCN30(__SHIFT)
};

static const struct dcn30_mmhubbub_mask mcif_wb30_mask = {
	MCIF_WB_COMMON_MASK_SH_LIST_DCN30(_MASK)
};

#define dsc_regsDCN20(id)\
[id] = {\
	DSC_REG_LIST_DCN20(id)\
}

static const struct dcn20_dsc_registers dsc_regs[] = {
	dsc_regsDCN20(0),
	dsc_regsDCN20(1),
	dsc_regsDCN20(2)
};

static const struct dcn20_dsc_shift dsc_shift = {
	DSC_REG_LIST_SH_MASK_DCN20(__SHIFT)
};

static const struct dcn20_dsc_mask dsc_mask = {
	DSC_REG_LIST_SH_MASK_DCN20(_MASK)
};

static const struct dcn30_mpc_registers mpc_regs = {
		MPC_REG_LIST_DCN3_0(0),
		MPC_REG_LIST_DCN3_0(1),
		MPC_REG_LIST_DCN3_0(2),
		MPC_REG_LIST_DCN3_0(3),
		MPC_OUT_MUX_REG_LIST_DCN3_0(0),
		MPC_OUT_MUX_REG_LIST_DCN3_0(1),
		MPC_OUT_MUX_REG_LIST_DCN3_0(2),
		MPC_OUT_MUX_REG_LIST_DCN3_0(3),
		MPC_RMU_GLOBAL_REG_LIST_DCN3AG,
		MPC_RMU_REG_LIST_DCN3AG(0),
		MPC_RMU_REG_LIST_DCN3AG(1),
		//MPC_RMU_REG_LIST_DCN3AG(2),
		MPC_DWB_MUX_REG_LIST_DCN3_0(0),
};

static const struct dcn30_mpc_shift mpc_shift = {
	MPC_COMMON_MASK_SH_LIST_DCN30(__SHIFT)
};

static const struct dcn30_mpc_mask mpc_mask = {
	MPC_COMMON_MASK_SH_LIST_DCN30(_MASK)
};

#define optc_regs(id)\
[id] = {OPTC_COMMON_REG_LIST_DCN3_1(id)}

static const struct dcn_optc_registers optc_regs[] = {
	optc_regs(0),
	optc_regs(1),
	optc_regs(2),
	optc_regs(3)
};

static const struct dcn_optc_shift optc_shift = {
	OPTC_COMMON_MASK_SH_LIST_DCN3_1(__SHIFT)
};

static const struct dcn_optc_mask optc_mask = {
	OPTC_COMMON_MASK_SH_LIST_DCN3_1(_MASK)
};

#define hubp_regs(id)\
[id] = {\
	HUBP_REG_LIST_DCN30(id)\
}

static const struct dcn_hubp2_registers hubp_regs[] = {
		hubp_regs(0),
		hubp_regs(1),
		hubp_regs(2),
		hubp_regs(3)
};


static const struct dcn_hubp2_shift hubp_shift = {
		HUBP_MASK_SH_LIST_DCN31(__SHIFT)
};

static const struct dcn_hubp2_mask hubp_mask = {
		HUBP_MASK_SH_LIST_DCN31(_MASK)
};
static const struct dcn_hubbub_registers hubbub_reg = {
		HUBBUB_REG_LIST_DCN31(0)
};

static const struct dcn_hubbub_shift hubbub_shift = {
		HUBBUB_MASK_SH_LIST_DCN31(__SHIFT)
};

static const struct dcn_hubbub_mask hubbub_mask = {
		HUBBUB_MASK_SH_LIST_DCN31(_MASK)
};

static const struct dccg_registers dccg_regs = {
		DCCG_REG_LIST_DCN31()
};

static const struct dccg_shift dccg_shift = {
		DCCG_MASK_SH_LIST_DCN31(__SHIFT)
};

static const struct dccg_mask dccg_mask = {
		DCCG_MASK_SH_LIST_DCN31(_MASK)
};


#define SRII2(reg_name_pre, reg_name_post, id)\
	.reg_name_pre ## _ ##  reg_name_post[id] = BASE(reg ## reg_name_pre \
			## id ## _ ## reg_name_post ## _BASE_IDX) + \
			reg ## reg_name_pre ## id ## _ ## reg_name_post


#define HWSEQ_DCN31_REG_LIST()\
	SR(DCHUBBUB_GLOBAL_TIMER_CNTL), \
	SR(DCHUBBUB_ARB_HOSTVM_CNTL), \
	SR(DIO_MEM_PWR_CTRL), \
	SR(ODM_MEM_PWR_CTRL3), \
	SR(DMU_MEM_PWR_CNTL), \
	SR(MMHUBBUB_MEM_PWR_CNTL), \
	SR(DCCG_GATE_DISABLE_CNTL), \
	SR(DCCG_GATE_DISABLE_CNTL2), \
	SR(DCFCLK_CNTL),\
	SR(DC_MEM_GLOBAL_PWR_REQ_CNTL), \
	SRII(PIXEL_RATE_CNTL, OTG, 0), \
	SRII(PIXEL_RATE_CNTL, OTG, 1),\
	SRII(PIXEL_RATE_CNTL, OTG, 2),\
	SRII(PIXEL_RATE_CNTL, OTG, 3),\
	SRII(PHYPLL_PIXEL_RATE_CNTL, OTG, 0),\
	SRII(PHYPLL_PIXEL_RATE_CNTL, OTG, 1),\
	SRII(PHYPLL_PIXEL_RATE_CNTL, OTG, 2),\
	SRII(PHYPLL_PIXEL_RATE_CNTL, OTG, 3),\
	SR(MICROSECOND_TIME_BASE_DIV), \
	SR(MILLISECOND_TIME_BASE_DIV), \
	SR(DISPCLK_FREQ_CHANGE_CNTL), \
	SR(RBBMIF_TIMEOUT_DIS), \
	SR(RBBMIF_TIMEOUT_DIS_2), \
	SR(DCHUBBUB_CRC_CTRL), \
	SR(DPP_TOP0_DPP_CRC_CTRL), \
	SR(DPP_TOP0_DPP_CRC_VAL_B_A), \
	SR(DPP_TOP0_DPP_CRC_VAL_R_G), \
	SR(MPC_CRC_CTRL), \
	SR(MPC_CRC_RESULT_GB), \
	SR(MPC_CRC_RESULT_C), \
	SR(MPC_CRC_RESULT_AR), \
	SR(DOMAIN0_PG_CONFIG), \
	SR(DOMAIN1_PG_CONFIG), \
	SR(DOMAIN2_PG_CONFIG), \
	SR(DOMAIN3_PG_CONFIG), \
	SR(DOMAIN16_PG_CONFIG), \
	SR(DOMAIN17_PG_CONFIG), \
	SR(DOMAIN18_PG_CONFIG), \
	SR(DOMAIN0_PG_STATUS), \
	SR(DOMAIN1_PG_STATUS), \
	SR(DOMAIN2_PG_STATUS), \
	SR(DOMAIN3_PG_STATUS), \
	SR(DOMAIN16_PG_STATUS), \
	SR(DOMAIN17_PG_STATUS), \
	SR(DOMAIN18_PG_STATUS), \
	SR(D1VGA_CONTROL), \
	SR(D2VGA_CONTROL), \
	SR(D3VGA_CONTROL), \
	SR(D4VGA_CONTROL), \
	SR(D5VGA_CONTROL), \
	SR(D6VGA_CONTROL), \
	SR(DC_IP_REQUEST_CNTL), \
	SR(AZALIA_AUDIO_DTO), \
	SR(AZALIA_CONTROLLER_CLOCK_GATING), \
	SR(HPO_TOP_HW_CONTROL)

static const struct dce_hwseq_registers hwseq_reg = {
		HWSEQ_DCN31_REG_LIST()
};

#define HWSEQ_DCN31_MASK_SH_LIST(mask_sh)\
	HWSEQ_DCN_MASK_SH_LIST(mask_sh), \
	HWS_SF(, DCHUBBUB_GLOBAL_TIMER_CNTL, DCHUBBUB_GLOBAL_TIMER_REFDIV, mask_sh), \
	HWS_SF(, DCHUBBUB_ARB_HOSTVM_CNTL, DISABLE_HOSTVM_FORCE_ALLOW_PSTATE, mask_sh), \
	HWS_SF(, DOMAIN0_PG_CONFIG, DOMAIN_POWER_FORCEON, mask_sh), \
	HWS_SF(, DOMAIN0_PG_CONFIG, DOMAIN_POWER_GATE, mask_sh), \
	HWS_SF(, DOMAIN1_PG_CONFIG, DOMAIN_POWER_FORCEON, mask_sh), \
	HWS_SF(, DOMAIN1_PG_CONFIG, DOMAIN_POWER_GATE, mask_sh), \
	HWS_SF(, DOMAIN2_PG_CONFIG, DOMAIN_POWER_FORCEON, mask_sh), \
	HWS_SF(, DOMAIN2_PG_CONFIG, DOMAIN_POWER_GATE, mask_sh), \
	HWS_SF(, DOMAIN3_PG_CONFIG, DOMAIN_POWER_FORCEON, mask_sh), \
	HWS_SF(, DOMAIN3_PG_CONFIG, DOMAIN_POWER_GATE, mask_sh), \
	HWS_SF(, DOMAIN16_PG_CONFIG, DOMAIN_POWER_FORCEON, mask_sh), \
	HWS_SF(, DOMAIN16_PG_CONFIG, DOMAIN_POWER_GATE, mask_sh), \
	HWS_SF(, DOMAIN17_PG_CONFIG, DOMAIN_POWER_FORCEON, mask_sh), \
	HWS_SF(, DOMAIN17_PG_CONFIG, DOMAIN_POWER_GATE, mask_sh), \
	HWS_SF(, DOMAIN18_PG_CONFIG, DOMAIN_POWER_FORCEON, mask_sh), \
	HWS_SF(, DOMAIN18_PG_CONFIG, DOMAIN_POWER_GATE, mask_sh), \
	HWS_SF(, DOMAIN0_PG_STATUS, DOMAIN_PGFSM_PWR_STATUS, mask_sh), \
	HWS_SF(, DOMAIN1_PG_STATUS, DOMAIN_PGFSM_PWR_STATUS, mask_sh), \
	HWS_SF(, DOMAIN2_PG_STATUS, DOMAIN_PGFSM_PWR_STATUS, mask_sh), \
	HWS_SF(, DOMAIN3_PG_STATUS, DOMAIN_PGFSM_PWR_STATUS, mask_sh), \
	HWS_SF(, DOMAIN16_PG_STATUS, DOMAIN_PGFSM_PWR_STATUS, mask_sh), \
	HWS_SF(, DOMAIN17_PG_STATUS, DOMAIN_PGFSM_PWR_STATUS, mask_sh), \
	HWS_SF(, DOMAIN18_PG_STATUS, DOMAIN_PGFSM_PWR_STATUS, mask_sh), \
	HWS_SF(, DC_IP_REQUEST_CNTL, IP_REQUEST_EN, mask_sh), \
	HWS_SF(, AZALIA_AUDIO_DTO, AZALIA_AUDIO_DTO_MODULE, mask_sh), \
	HWS_SF(, HPO_TOP_CLOCK_CONTROL, HPO_HDMISTREAMCLK_G_GATE_DIS, mask_sh), \
	HWS_SF(, DMU_MEM_PWR_CNTL, DMCU_ERAM_MEM_PWR_FORCE, mask_sh), \
	HWS_SF(, ODM_MEM_PWR_CTRL3, ODM_MEM_UNASSIGNED_PWR_MODE, mask_sh), \
	HWS_SF(, ODM_MEM_PWR_CTRL3, ODM_MEM_VBLANK_PWR_MODE, mask_sh), \
	HWS_SF(, MMHUBBUB_MEM_PWR_CNTL, VGA_MEM_PWR_FORCE, mask_sh), \
	HWS_SF(, DIO_MEM_PWR_CTRL, I2C_LIGHT_SLEEP_FORCE, mask_sh), \
	HWS_SF(, HPO_TOP_HW_CONTROL, HPO_IO_EN, mask_sh)

static const struct dce_hwseq_shift hwseq_shift = {
		HWSEQ_DCN31_MASK_SH_LIST(__SHIFT)
};

static const struct dce_hwseq_mask hwseq_mask = {
		HWSEQ_DCN31_MASK_SH_LIST(_MASK)
};
#define vmid_regs(id)\
[id] = {\
		DCN20_VMID_REG_LIST(id)\
}

static const struct dcn_vmid_registers vmid_regs[] = {
	vmid_regs(0),
	vmid_regs(1),
	vmid_regs(2),
	vmid_regs(3),
	vmid_regs(4),
	vmid_regs(5),
	vmid_regs(6),
	vmid_regs(7),
	vmid_regs(8),
	vmid_regs(9),
	vmid_regs(10),
	vmid_regs(11),
	vmid_regs(12),
	vmid_regs(13),
	vmid_regs(14),
	vmid_regs(15)
};

static const struct dcn20_vmid_shift vmid_shifts = {
		DCN20_VMID_MASK_SH_LIST(__SHIFT)
};

static const struct dcn20_vmid_mask vmid_masks = {
		DCN20_VMID_MASK_SH_LIST(_MASK)
};

static const struct resource_caps res_cap_dcn31 = {
	.num_timing_generator = 4,
	.num_opp = 4,
	.num_video_plane = 4,
	.num_audio = 5,
	.num_stream_encoder = 5,
	.num_dig_link_enc = 5,
	.num_hpo_dp_stream_encoder = 4,
	.num_hpo_dp_link_encoder = 2,
	.num_pll = 5,
	.num_dwb = 1,
	.num_ddc = 5,
	.num_vmid = 16,
	.num_mpc_3dlut = 2,
	.num_dsc = 3,
};

static const struct dc_plane_cap plane_cap = {
	.type = DC_PLANE_TYPE_DCN_UNIVERSAL,
	.blends_with_above = true,
	.blends_with_below = true,
	.per_pixel_alpha = true,

	.pixel_format_support = {
			.argb8888 = true,
			.nv12 = true,
			.fp16 = true,
			.p010 = true,
			.ayuv = false,
	},

	.max_upscale_factor = {
			.argb8888 = 16000,
			.nv12 = 16000,
			.fp16 = 16000
	},

	// 6:1 downscaling ratio: 1000/6 = 166.666
	.max_downscale_factor = {
			.argb8888 = 167,
			.nv12 = 167,
			.fp16 = 167
	},
	64,
	64
};

static const struct dc_debug_options debug_defaults_drv = {
	.disable_dmcu = true,
	.force_abm_enable = false,
	.timing_trace = false,
	.clock_trace = true,
	.disable_pplib_clock_request = false,
	.pipe_split_policy = MPC_SPLIT_DYNAMIC,
	.force_single_disp_pipe_split = false,
	.disable_dcc = DCC_ENABLE,
	.vsr_support = true,
	.performance_trace = false,
	.max_downscale_src_width = 4096,/*upto true 4K*/
	.disable_pplib_wm_range = false,
	.scl_reset_length10 = true,
	.sanity_checks = true,
	.underflow_assert_delay_us = 0xFFFFFFFF,
	.dwb_fi_phase = -1, // -1 = disable,
	.dmub_command_table = true,
	.pstate_enabled = true,
	.use_max_lb = true,
	.enable_mem_low_power = {
		.bits = {
			.vga = true,
			.i2c = true,
			.dmcu = false, // This is previously known to cause hang on S3 cycles if enabled
			.dscl = true,
			.cm = true,
			.mpc = true,
			.optc = true,
			.vpg = true,
			.afmt = true,
		}
	},
	.disable_z10 = true,
	.optimize_edp_link_rate = true,
	.enable_sw_cntl_psr = true,
	.enable_z9_disable_interface = true, /* Allow support for the PMFW interface for disable Z9*/
	.dml_hostvm_override = DML_HOSTVM_OVERRIDE_FALSE,
};

static const struct dc_debug_options debug_defaults_diags = {
	.disable_dmcu = true,
	.force_abm_enable = false,
	.timing_trace = true,
	.clock_trace = true,
	.disable_dpp_power_gate = true,
	.disable_hubp_power_gate = true,
	.disable_clock_gate = true,
	.disable_pplib_clock_request = true,
	.disable_pplib_wm_range = true,
	.disable_stutter = false,
	.scl_reset_length10 = true,
	.dwb_fi_phase = -1, // -1 = disable
	.dmub_command_table = true,
	.enable_tri_buf = true,
	.use_max_lb = true
};

static void dcn31_dpp_destroy(struct dpp **dpp)
{
	kfree(TO_DCN20_DPP(*dpp));
	*dpp = NULL;
}

static struct dpp *dcn31_dpp_create(
	struct dc_context *ctx,
	uint32_t inst)
{
	struct dcn3_dpp *dpp =
		kzalloc(sizeof(struct dcn3_dpp), GFP_KERNEL);

	if (!dpp)
		return NULL;

	if (dpp3_construct(dpp, ctx, inst,
			&dpp_regs[inst], &tf_shift, &tf_mask))
		return &dpp->base;

	BREAK_TO_DEBUGGER();
	kfree(dpp);
	return NULL;
}

static struct output_pixel_processor *dcn31_opp_create(
	struct dc_context *ctx, uint32_t inst)
{
	struct dcn20_opp *opp =
		kzalloc(sizeof(struct dcn20_opp), GFP_KERNEL);

	if (!opp) {
		BREAK_TO_DEBUGGER();
		return NULL;
	}

	dcn20_opp_construct(opp, ctx, inst,
			&opp_regs[inst], &opp_shift, &opp_mask);
	return &opp->base;
}

static struct dce_aux *dcn31_aux_engine_create(
	struct dc_context *ctx,
	uint32_t inst)
{
	struct aux_engine_dce110 *aux_engine =
		kzalloc(sizeof(struct aux_engine_dce110), GFP_KERNEL);

	if (!aux_engine)
		return NULL;

	dce110_aux_engine_construct(aux_engine, ctx, inst,
				    SW_AUX_TIMEOUT_PERIOD_MULTIPLIER * AUX_TIMEOUT_PERIOD,
				    &aux_engine_regs[inst],
					&aux_mask,
					&aux_shift,
					ctx->dc->caps.extended_aux_timeout_support);

	return &aux_engine->base;
}
#define i2c_inst_regs(id) { I2C_HW_ENGINE_COMMON_REG_LIST_DCN30(id) }

static const struct dce_i2c_registers i2c_hw_regs[] = {
		i2c_inst_regs(1),
		i2c_inst_regs(2),
		i2c_inst_regs(3),
		i2c_inst_regs(4),
		i2c_inst_regs(5),
};

static const struct dce_i2c_shift i2c_shifts = {
		I2C_COMMON_MASK_SH_LIST_DCN30(__SHIFT)
};

static const struct dce_i2c_mask i2c_masks = {
		I2C_COMMON_MASK_SH_LIST_DCN30(_MASK)
};

static struct dce_i2c_hw *dcn31_i2c_hw_create(
	struct dc_context *ctx,
	uint32_t inst)
{
	struct dce_i2c_hw *dce_i2c_hw =
		kzalloc(sizeof(struct dce_i2c_hw), GFP_KERNEL);

	if (!dce_i2c_hw)
		return NULL;

	dcn2_i2c_hw_construct(dce_i2c_hw, ctx, inst,
				    &i2c_hw_regs[inst], &i2c_shifts, &i2c_masks);

	return dce_i2c_hw;
}
static struct mpc *dcn31_mpc_create(
		struct dc_context *ctx,
		int num_mpcc,
		int num_rmu)
{
	struct dcn30_mpc *mpc30 = kzalloc(sizeof(struct dcn30_mpc),
					  GFP_KERNEL);

	if (!mpc30)
		return NULL;

	dcn30_mpc_construct(mpc30, ctx,
			&mpc_regs,
			&mpc_shift,
			&mpc_mask,
			num_mpcc,
			num_rmu);

	return &mpc30->base;
}

static struct hubbub *dcn31_hubbub_create(struct dc_context *ctx)
{
	int i;

	struct dcn20_hubbub *hubbub3 = kzalloc(sizeof(struct dcn20_hubbub),
					  GFP_KERNEL);

	if (!hubbub3)
		return NULL;

	hubbub31_construct(hubbub3, ctx,
			&hubbub_reg,
			&hubbub_shift,
			&hubbub_mask,
			dcn3_1_ip.det_buffer_size_kbytes,
			dcn3_1_ip.pixel_chunk_size_kbytes,
			dcn3_1_ip.config_return_buffer_size_in_kbytes);


	for (i = 0; i < res_cap_dcn31.num_vmid; i++) {
		struct dcn20_vmid *vmid = &hubbub3->vmid[i];

		vmid->ctx = ctx;

		vmid->regs = &vmid_regs[i];
		vmid->shifts = &vmid_shifts;
		vmid->masks = &vmid_masks;
	}

	return &hubbub3->base;
}

static struct timing_generator *dcn31_timing_generator_create(
		struct dc_context *ctx,
		uint32_t instance)
{
	struct optc *tgn10 =
		kzalloc(sizeof(struct optc), GFP_KERNEL);

	if (!tgn10)
		return NULL;

	tgn10->base.inst = instance;
	tgn10->base.ctx = ctx;

	tgn10->tg_regs = &optc_regs[instance];
	tgn10->tg_shift = &optc_shift;
	tgn10->tg_mask = &optc_mask;

	dcn31_timing_generator_init(tgn10);

	return &tgn10->base;
}

static const struct encoder_feature_support link_enc_feature = {
		.max_hdmi_deep_color = COLOR_DEPTH_121212,
		.max_hdmi_pixel_clock = 600000,
		.hdmi_ycbcr420_supported = true,
		.dp_ycbcr420_supported = true,
		.fec_supported = true,
		.flags.bits.IS_HBR2_CAPABLE = true,
		.flags.bits.IS_HBR3_CAPABLE = true,
		.flags.bits.IS_TPS3_CAPABLE = true,
		.flags.bits.IS_TPS4_CAPABLE = true
};

static struct link_encoder *dcn31_link_encoder_create(
	struct dc_context *ctx,
	const struct encoder_init_data *enc_init_data)
{
	struct dcn20_link_encoder *enc20 =
		kzalloc(sizeof(struct dcn20_link_encoder), GFP_KERNEL);

	if (!enc20)
		return NULL;

	dcn31_link_encoder_construct(enc20,
			enc_init_data,
			&link_enc_feature,
			&link_enc_regs[enc_init_data->transmitter],
			&link_enc_aux_regs[enc_init_data->channel - 1],
			&link_enc_hpd_regs[enc_init_data->hpd_source],
			&le_shift,
			&le_mask);

	return &enc20->enc10.base;
}

/* Create a minimal link encoder object not associated with a particular
 * physical connector.
 * resource_funcs.link_enc_create_minimal
 */
static struct link_encoder *dcn31_link_enc_create_minimal(
		struct dc_context *ctx, enum engine_id eng_id)
{
	struct dcn20_link_encoder *enc20;

	if ((eng_id - ENGINE_ID_DIGA) > ctx->dc->res_pool->res_cap->num_dig_link_enc)
		return NULL;

	enc20 = kzalloc(sizeof(struct dcn20_link_encoder), GFP_KERNEL);
	if (!enc20)
		return NULL;

	dcn31_link_encoder_construct_minimal(
			enc20,
			ctx,
			&link_enc_feature,
			&link_enc_regs[eng_id - ENGINE_ID_DIGA],
			eng_id);

	return &enc20->enc10.base;
}

static struct panel_cntl *dcn31_panel_cntl_create(const struct panel_cntl_init_data *init_data)
{
	struct dcn31_panel_cntl *panel_cntl =
		kzalloc(sizeof(struct dcn31_panel_cntl), GFP_KERNEL);

	if (!panel_cntl)
		return NULL;

	dcn31_panel_cntl_construct(panel_cntl, init_data);

	return &panel_cntl->base;
}

static void read_dce_straps(
	struct dc_context *ctx,
	struct resource_straps *straps)
{
	generic_reg_get(ctx, regDC_PINSTRAPS + BASE(regDC_PINSTRAPS_BASE_IDX),
		FN(DC_PINSTRAPS, DC_PINSTRAPS_AUDIO), &straps->dc_pinstraps_audio);

}

static struct audio *dcn31_create_audio(
		struct dc_context *ctx, unsigned int inst)
{
	return dce_audio_create(ctx, inst,
			&audio_regs[inst], &audio_shift, &audio_mask);
}

static struct vpg *dcn31_vpg_create(
	struct dc_context *ctx,
	uint32_t inst)
{
	struct dcn31_vpg *vpg31 = kzalloc(sizeof(struct dcn31_vpg), GFP_KERNEL);

	if (!vpg31)
		return NULL;

	vpg31_construct(vpg31, ctx, inst,
			&vpg_regs[inst],
			&vpg_shift,
			&vpg_mask);

	return &vpg31->base;
}

static struct afmt *dcn31_afmt_create(
	struct dc_context *ctx,
	uint32_t inst)
{
	struct dcn31_afmt *afmt31 = kzalloc(sizeof(struct dcn31_afmt), GFP_KERNEL);

	if (!afmt31)
		return NULL;

	afmt31_construct(afmt31, ctx, inst,
			&afmt_regs[inst],
			&afmt_shift,
			&afmt_mask);

	// Light sleep by default, no need to power down here

	return &afmt31->base;
}

static struct apg *dcn31_apg_create(
	struct dc_context *ctx,
	uint32_t inst)
{
	struct dcn31_apg *apg31 = kzalloc(sizeof(struct dcn31_apg), GFP_KERNEL);

	if (!apg31)
		return NULL;

	apg31_construct(apg31, ctx, inst,
			&apg_regs[inst],
			&apg_shift,
			&apg_mask);

	return &apg31->base;
}

static struct stream_encoder *dcn31_stream_encoder_create(
	enum engine_id eng_id,
	struct dc_context *ctx)
{
	struct dcn10_stream_encoder *enc1;
	struct vpg *vpg;
	struct afmt *afmt;
	int vpg_inst;
	int afmt_inst;

	/* Mapping of VPG, AFMT, DME register blocks to DIO block instance */
	if (eng_id <= ENGINE_ID_DIGF) {
		vpg_inst = eng_id;
		afmt_inst = eng_id;
	} else
		return NULL;

	enc1 = kzalloc(sizeof(struct dcn10_stream_encoder), GFP_KERNEL);
	vpg = dcn31_vpg_create(ctx, vpg_inst);
	afmt = dcn31_afmt_create(ctx, afmt_inst);

	if (!enc1 || !vpg || !afmt) {
		kfree(enc1);
		kfree(vpg);
		kfree(afmt);
		return NULL;
	}

	dcn30_dio_stream_encoder_construct(enc1, ctx, ctx->dc_bios,
					eng_id, vpg, afmt,
					&stream_enc_regs[eng_id],
					&se_shift, &se_mask);

	return &enc1->base;
}

static struct hpo_dp_stream_encoder *dcn31_hpo_dp_stream_encoder_create(
	enum engine_id eng_id,
	struct dc_context *ctx)
{
	struct dcn31_hpo_dp_stream_encoder *hpo_dp_enc31;
	struct vpg *vpg;
	struct apg *apg;
	uint32_t hpo_dp_inst;
	uint32_t vpg_inst;
	uint32_t apg_inst;

	ASSERT((eng_id >= ENGINE_ID_HPO_DP_0) && (eng_id <= ENGINE_ID_HPO_DP_3));
	hpo_dp_inst = eng_id - ENGINE_ID_HPO_DP_0;

	/* Mapping of VPG register blocks to HPO DP block instance:
	 * VPG[6] -> HPO_DP[0]
	 * VPG[7] -> HPO_DP[1]
	 * VPG[8] -> HPO_DP[2]
	 * VPG[9] -> HPO_DP[3]
	 */
	vpg_inst = hpo_dp_inst + 6;

	/* Mapping of APG register blocks to HPO DP block instance:
	 * APG[0] -> HPO_DP[0]
	 * APG[1] -> HPO_DP[1]
	 * APG[2] -> HPO_DP[2]
	 * APG[3] -> HPO_DP[3]
	 */
	apg_inst = hpo_dp_inst;

	/* allocate HPO stream encoder and create VPG sub-block */
	hpo_dp_enc31 = kzalloc(sizeof(struct dcn31_hpo_dp_stream_encoder), GFP_KERNEL);
	vpg = dcn31_vpg_create(ctx, vpg_inst);
	apg = dcn31_apg_create(ctx, apg_inst);

	if (!hpo_dp_enc31 || !vpg || !apg) {
		kfree(hpo_dp_enc31);
		kfree(vpg);
		kfree(apg);
		return NULL;
	}

	dcn31_hpo_dp_stream_encoder_construct(hpo_dp_enc31, ctx, ctx->dc_bios,
					hpo_dp_inst, eng_id, vpg, apg,
					&hpo_dp_stream_enc_regs[hpo_dp_inst],
					&hpo_dp_se_shift, &hpo_dp_se_mask);

	return &hpo_dp_enc31->base;
}

static struct hpo_dp_link_encoder *dcn31_hpo_dp_link_encoder_create(
	uint8_t inst,
	struct dc_context *ctx)
{
	struct dcn31_hpo_dp_link_encoder *hpo_dp_enc31;

	/* allocate HPO link encoder */
	hpo_dp_enc31 = kzalloc(sizeof(struct dcn31_hpo_dp_link_encoder), GFP_KERNEL);

	hpo_dp_link_encoder31_construct(hpo_dp_enc31, ctx, inst,
					&hpo_dp_link_enc_regs[inst],
					&hpo_dp_le_shift, &hpo_dp_le_mask);

	return &hpo_dp_enc31->base;
}

static struct dce_hwseq *dcn31_hwseq_create(
	struct dc_context *ctx)
{
	struct dce_hwseq *hws = kzalloc(sizeof(struct dce_hwseq), GFP_KERNEL);

	if (hws) {
		hws->ctx = ctx;
		hws->regs = &hwseq_reg;
		hws->shifts = &hwseq_shift;
		hws->masks = &hwseq_mask;
		/* DCN3.1 FPGA Workaround
		 * Need to enable HPO DP Stream Encoder before setting OTG master enable.
		 * To do so, move calling function enable_stream_timing to only be done AFTER calling
		 * function core_link_enable_stream
		 */
		if (IS_FPGA_MAXIMUS_DC(ctx->dce_environment))
			hws->wa.dp_hpo_and_otg_sequence = true;
	}
	return hws;
}
static const struct resource_create_funcs res_create_funcs = {
	.read_dce_straps = read_dce_straps,
	.create_audio = dcn31_create_audio,
	.create_stream_encoder = dcn31_stream_encoder_create,
	.create_hpo_dp_stream_encoder = dcn31_hpo_dp_stream_encoder_create,
	.create_hpo_dp_link_encoder = dcn31_hpo_dp_link_encoder_create,
	.create_hwseq = dcn31_hwseq_create,
};

static const struct resource_create_funcs res_create_maximus_funcs = {
	.read_dce_straps = NULL,
	.create_audio = NULL,
	.create_stream_encoder = NULL,
	.create_hpo_dp_stream_encoder = dcn31_hpo_dp_stream_encoder_create,
	.create_hpo_dp_link_encoder = dcn31_hpo_dp_link_encoder_create,
	.create_hwseq = dcn31_hwseq_create,
};

static void dcn31_resource_destruct(struct dcn31_resource_pool *pool)
{
	unsigned int i;

	for (i = 0; i < pool->base.stream_enc_count; i++) {
		if (pool->base.stream_enc[i] != NULL) {
			if (pool->base.stream_enc[i]->vpg != NULL) {
				kfree(DCN30_VPG_FROM_VPG(pool->base.stream_enc[i]->vpg));
				pool->base.stream_enc[i]->vpg = NULL;
			}
			if (pool->base.stream_enc[i]->afmt != NULL) {
				kfree(DCN30_AFMT_FROM_AFMT(pool->base.stream_enc[i]->afmt));
				pool->base.stream_enc[i]->afmt = NULL;
			}
			kfree(DCN10STRENC_FROM_STRENC(pool->base.stream_enc[i]));
			pool->base.stream_enc[i] = NULL;
		}
	}

	for (i = 0; i < pool->base.hpo_dp_stream_enc_count; i++) {
		if (pool->base.hpo_dp_stream_enc[i] != NULL) {
			if (pool->base.hpo_dp_stream_enc[i]->vpg != NULL) {
				kfree(DCN30_VPG_FROM_VPG(pool->base.hpo_dp_stream_enc[i]->vpg));
				pool->base.hpo_dp_stream_enc[i]->vpg = NULL;
			}
			if (pool->base.hpo_dp_stream_enc[i]->apg != NULL) {
				kfree(DCN31_APG_FROM_APG(pool->base.hpo_dp_stream_enc[i]->apg));
				pool->base.hpo_dp_stream_enc[i]->apg = NULL;
			}
			kfree(DCN3_1_HPO_DP_STREAM_ENC_FROM_HPO_STREAM_ENC(pool->base.hpo_dp_stream_enc[i]));
			pool->base.hpo_dp_stream_enc[i] = NULL;
		}
	}

	for (i = 0; i < pool->base.hpo_dp_link_enc_count; i++) {
		if (pool->base.hpo_dp_link_enc[i] != NULL) {
			kfree(DCN3_1_HPO_DP_LINK_ENC_FROM_HPO_LINK_ENC(pool->base.hpo_dp_link_enc[i]));
			pool->base.hpo_dp_link_enc[i] = NULL;
		}
	}

	for (i = 0; i < pool->base.res_cap->num_dsc; i++) {
		if (pool->base.dscs[i] != NULL)
			dcn20_dsc_destroy(&pool->base.dscs[i]);
	}

	if (pool->base.mpc != NULL) {
		kfree(TO_DCN20_MPC(pool->base.mpc));
		pool->base.mpc = NULL;
	}
	if (pool->base.hubbub != NULL) {
		kfree(pool->base.hubbub);
		pool->base.hubbub = NULL;
	}
	for (i = 0; i < pool->base.pipe_count; i++) {
		if (pool->base.dpps[i] != NULL)
			dcn31_dpp_destroy(&pool->base.dpps[i]);

		if (pool->base.ipps[i] != NULL)
			pool->base.ipps[i]->funcs->ipp_destroy(&pool->base.ipps[i]);

		if (pool->base.hubps[i] != NULL) {
			kfree(TO_DCN20_HUBP(pool->base.hubps[i]));
			pool->base.hubps[i] = NULL;
		}

		if (pool->base.irqs != NULL) {
			dal_irq_service_destroy(&pool->base.irqs);
		}
	}

	for (i = 0; i < pool->base.res_cap->num_ddc; i++) {
		if (pool->base.engines[i] != NULL)
			dce110_engine_destroy(&pool->base.engines[i]);
		if (pool->base.hw_i2cs[i] != NULL) {
			kfree(pool->base.hw_i2cs[i]);
			pool->base.hw_i2cs[i] = NULL;
		}
		if (pool->base.sw_i2cs[i] != NULL) {
			kfree(pool->base.sw_i2cs[i]);
			pool->base.sw_i2cs[i] = NULL;
		}
	}

	for (i = 0; i < pool->base.res_cap->num_opp; i++) {
		if (pool->base.opps[i] != NULL)
			pool->base.opps[i]->funcs->opp_destroy(&pool->base.opps[i]);
	}

	for (i = 0; i < pool->base.res_cap->num_timing_generator; i++) {
		if (pool->base.timing_generators[i] != NULL)	{
			kfree(DCN10TG_FROM_TG(pool->base.timing_generators[i]));
			pool->base.timing_generators[i] = NULL;
		}
	}

	for (i = 0; i < pool->base.res_cap->num_dwb; i++) {
		if (pool->base.dwbc[i] != NULL) {
			kfree(TO_DCN30_DWBC(pool->base.dwbc[i]));
			pool->base.dwbc[i] = NULL;
		}
		if (pool->base.mcif_wb[i] != NULL) {
			kfree(TO_DCN30_MMHUBBUB(pool->base.mcif_wb[i]));
			pool->base.mcif_wb[i] = NULL;
		}
	}

	for (i = 0; i < pool->base.audio_count; i++) {
		if (pool->base.audios[i])
			dce_aud_destroy(&pool->base.audios[i]);
	}

	for (i = 0; i < pool->base.clk_src_count; i++) {
		if (pool->base.clock_sources[i] != NULL) {
			dcn20_clock_source_destroy(&pool->base.clock_sources[i]);
			pool->base.clock_sources[i] = NULL;
		}
	}

	for (i = 0; i < pool->base.res_cap->num_mpc_3dlut; i++) {
		if (pool->base.mpc_lut[i] != NULL) {
			dc_3dlut_func_release(pool->base.mpc_lut[i]);
			pool->base.mpc_lut[i] = NULL;
		}
		if (pool->base.mpc_shaper[i] != NULL) {
			dc_transfer_func_release(pool->base.mpc_shaper[i]);
			pool->base.mpc_shaper[i] = NULL;
		}
	}

	if (pool->base.dp_clock_source != NULL) {
		dcn20_clock_source_destroy(&pool->base.dp_clock_source);
		pool->base.dp_clock_source = NULL;
	}

	for (i = 0; i < pool->base.res_cap->num_timing_generator; i++) {
		if (pool->base.multiple_abms[i] != NULL)
			dce_abm_destroy(&pool->base.multiple_abms[i]);
	}

	if (pool->base.psr != NULL)
		dmub_psr_destroy(&pool->base.psr);

	if (pool->base.dccg != NULL)
		dcn_dccg_destroy(&pool->base.dccg);
}

static struct hubp *dcn31_hubp_create(
	struct dc_context *ctx,
	uint32_t inst)
{
	struct dcn20_hubp *hubp2 =
		kzalloc(sizeof(struct dcn20_hubp), GFP_KERNEL);

	if (!hubp2)
		return NULL;

	if (hubp31_construct(hubp2, ctx, inst,
			&hubp_regs[inst], &hubp_shift, &hubp_mask))
		return &hubp2->base;

	BREAK_TO_DEBUGGER();
	kfree(hubp2);
	return NULL;
}

static bool dcn31_dwbc_create(struct dc_context *ctx, struct resource_pool *pool)
{
	int i;
	uint32_t pipe_count = pool->res_cap->num_dwb;

	for (i = 0; i < pipe_count; i++) {
		struct dcn30_dwbc *dwbc30 = kzalloc(sizeof(struct dcn30_dwbc),
						    GFP_KERNEL);

		if (!dwbc30) {
			dm_error("DC: failed to create dwbc30!\n");
			return false;
		}

		dcn30_dwbc_construct(dwbc30, ctx,
				&dwbc30_regs[i],
				&dwbc30_shift,
				&dwbc30_mask,
				i);

		pool->dwbc[i] = &dwbc30->base;
	}
	return true;
}

static bool dcn31_mmhubbub_create(struct dc_context *ctx, struct resource_pool *pool)
{
	int i;
	uint32_t pipe_count = pool->res_cap->num_dwb;

	for (i = 0; i < pipe_count; i++) {
		struct dcn30_mmhubbub *mcif_wb30 = kzalloc(sizeof(struct dcn30_mmhubbub),
						    GFP_KERNEL);

		if (!mcif_wb30) {
			dm_error("DC: failed to create mcif_wb30!\n");
			return false;
		}

		dcn30_mmhubbub_construct(mcif_wb30, ctx,
				&mcif_wb30_regs[i],
				&mcif_wb30_shift,
				&mcif_wb30_mask,
				i);

		pool->mcif_wb[i] = &mcif_wb30->base;
	}
	return true;
}

static struct display_stream_compressor *dcn31_dsc_create(
	struct dc_context *ctx, uint32_t inst)
{
	struct dcn20_dsc *dsc =
		kzalloc(sizeof(struct dcn20_dsc), GFP_KERNEL);

	if (!dsc) {
		BREAK_TO_DEBUGGER();
		return NULL;
	}

	dsc2_construct(dsc, ctx, inst, &dsc_regs[inst], &dsc_shift, &dsc_mask);
	return &dsc->base;
}

static void dcn31_destroy_resource_pool(struct resource_pool **pool)
{
	struct dcn31_resource_pool *dcn31_pool = TO_DCN31_RES_POOL(*pool);

	dcn31_resource_destruct(dcn31_pool);
	kfree(dcn31_pool);
	*pool = NULL;
}

static struct clock_source *dcn31_clock_source_create(
		struct dc_context *ctx,
		struct dc_bios *bios,
		enum clock_source_id id,
		const struct dce110_clk_src_regs *regs,
		bool dp_clk_src)
{
	struct dce110_clk_src *clk_src =
		kzalloc(sizeof(struct dce110_clk_src), GFP_KERNEL);

	if (!clk_src)
		return NULL;

	if (dcn3_clk_src_construct(clk_src, ctx, bios, id,
			regs, &cs_shift, &cs_mask)) {
		clk_src->base.dp_clk_src = dp_clk_src;
		return &clk_src->base;
	}

	BREAK_TO_DEBUGGER();
	return NULL;
}

static bool is_dual_plane(enum surface_pixel_format format)
{
	return format >= SURFACE_PIXEL_FORMAT_VIDEO_BEGIN || format == SURFACE_PIXEL_FORMAT_GRPH_RGBE_ALPHA;
}

int dcn31_populate_dml_pipes_from_context(
	struct dc *dc, struct dc_state *context,
	display_e2e_pipe_params_st *pipes,
	bool fast_validate)
{
	int i, pipe_cnt;
	struct resource_context *res_ctx = &context->res_ctx;
	struct pipe_ctx *pipe;
	bool upscaled = false;

	DC_FP_START();
	dcn20_populate_dml_pipes_from_context(dc, context, pipes, fast_validate);
	DC_FP_END();

	for (i = 0, pipe_cnt = 0; i < dc->res_pool->pipe_count; i++) {
		struct dc_crtc_timing *timing;

		if (!res_ctx->pipe_ctx[i].stream)
			continue;
		pipe = &res_ctx->pipe_ctx[i];
		timing = &pipe->stream->timing;
		if (pipe->plane_state &&
				(pipe->plane_state->src_rect.height < pipe->plane_state->dst_rect.height ||
				pipe->plane_state->src_rect.width < pipe->plane_state->dst_rect.width))
			upscaled = true;

		/*
		 * Immediate flip can be set dynamically after enabling the plane.
		 * We need to require support for immediate flip or underflow can be
		 * intermittently experienced depending on peak b/w requirements.
		 */
		pipes[pipe_cnt].pipe.src.immediate_flip = true;
		pipes[pipe_cnt].pipe.src.unbounded_req_mode = false;
		pipes[pipe_cnt].pipe.src.gpuvm = true;
		pipes[pipe_cnt].pipe.dest.vfront_porch = timing->v_front_porch;
		pipes[pipe_cnt].pipe.src.dcc_rate = 3;
		pipes[pipe_cnt].dout.dsc_input_bpc = 0;
		DC_FP_START();
		dcn31_zero_pipe_dcc_fraction(pipes, pipe_cnt);
		DC_FP_END();

		if (dc->debug.dml_hostvm_override == DML_HOSTVM_NO_OVERRIDE)
			pipes[pipe_cnt].pipe.src.hostvm = dc->res_pool->hubbub->riommu_active;
		else if (dc->debug.dml_hostvm_override == DML_HOSTVM_OVERRIDE_FALSE)
			pipes[pipe_cnt].pipe.src.hostvm = false;
		else if (dc->debug.dml_hostvm_override == DML_HOSTVM_OVERRIDE_TRUE)
			pipes[pipe_cnt].pipe.src.hostvm = true;

		if (pipes[pipe_cnt].dout.dsc_enable) {
			switch (timing->display_color_depth) {
			case COLOR_DEPTH_888:
				pipes[pipe_cnt].dout.dsc_input_bpc = 8;
				break;
			case COLOR_DEPTH_101010:
				pipes[pipe_cnt].dout.dsc_input_bpc = 10;
				break;
			case COLOR_DEPTH_121212:
				pipes[pipe_cnt].dout.dsc_input_bpc = 12;
				break;
			default:
				ASSERT(0);
				break;
			}
		}

		pipe_cnt++;
	}
	context->bw_ctx.dml.ip.det_buffer_size_kbytes = DCN3_1_DEFAULT_DET_SIZE;
	dc->config.enable_4to1MPC = false;
	if (pipe_cnt == 1 && pipe->plane_state && !dc->debug.disable_z9_mpc) {
		if (is_dual_plane(pipe->plane_state->format)
				&& pipe->plane_state->src_rect.width <= 1920 && pipe->plane_state->src_rect.height <= 1080) {
			dc->config.enable_4to1MPC = true;
		} else if (!is_dual_plane(pipe->plane_state->format) && pipe->plane_state->src_rect.width <= 5120) {
			/* Limit to 5k max to avoid forced pipe split when there is not enough detile for swath */
			context->bw_ctx.dml.ip.det_buffer_size_kbytes = 192;
			pipes[0].pipe.src.unbounded_req_mode = true;
		}
	} else if (context->stream_count >= dc->debug.crb_alloc_policy_min_disp_count
			&& dc->debug.crb_alloc_policy > DET_SIZE_DEFAULT) {
		context->bw_ctx.dml.ip.det_buffer_size_kbytes = dc->debug.crb_alloc_policy * 64;
	} else if (context->stream_count >= 3 && upscaled) {
		context->bw_ctx.dml.ip.det_buffer_size_kbytes = 192;
	}

	return pipe_cnt;
}

void dcn31_calculate_wm_and_dlg(
		struct dc *dc, struct dc_state *context,
		display_e2e_pipe_params_st *pipes,
		int pipe_cnt,
		int vlevel)
{
	DC_FP_START();
	dcn31_calculate_wm_and_dlg_fp(dc, context, pipes, pipe_cnt, vlevel);
	DC_FP_END();
}

void
dcn31_populate_dml_writeback_from_context(struct dc *dc,
					  struct resource_context *res_ctx,
					  display_e2e_pipe_params_st *pipes)
{
	DC_FP_START();
	dcn30_populate_dml_writeback_from_context(dc, res_ctx, pipes);
	DC_FP_END();
}

void
dcn31_set_mcif_arb_params(struct dc *dc,
			  struct dc_state *context,
			  display_e2e_pipe_params_st *pipes,
			  int pipe_cnt)
{
	DC_FP_START();
	dcn30_set_mcif_arb_params(dc, context, pipes, pipe_cnt);
	DC_FP_END();
}

bool dcn31_validate_bandwidth(struct dc *dc,
		struct dc_state *context,
		bool fast_validate)
{
	bool out = false;

	BW_VAL_TRACE_SETUP();

	int vlevel = 0;
	int pipe_cnt = 0;
	display_e2e_pipe_params_st *pipes = kzalloc(dc->res_pool->pipe_count * sizeof(display_e2e_pipe_params_st), GFP_KERNEL);
	DC_LOGGER_INIT(dc->ctx->logger);

	BW_VAL_TRACE_COUNT();

	DC_FP_START();
	out = dcn30_internal_validate_bw(dc, context, pipes, &pipe_cnt, &vlevel, fast_validate);
	DC_FP_END();

	// Disable fast_validate to set min dcfclk in alculate_wm_and_dlg
	if (pipe_cnt == 0)
		fast_validate = false;

	if (!out)
		goto validate_fail;

	BW_VAL_TRACE_END_VOLTAGE_LEVEL();

	if (fast_validate) {
		BW_VAL_TRACE_SKIP(fast);
		goto validate_out;
	}

	dc->res_pool->funcs->calculate_wm_and_dlg(dc, context, pipes, pipe_cnt, vlevel);

	BW_VAL_TRACE_END_WATERMARKS();

	goto validate_out;

validate_fail:
	DC_LOG_WARNING("Mode Validation Warning: %s failed validation.\n",
		dml_get_status_message(context->bw_ctx.dml.vba.ValidationStatus[context->bw_ctx.dml.vba.soc.num_states]));

	BW_VAL_TRACE_SKIP(fail);
	out = false;

validate_out:
	kfree(pipes);

	BW_VAL_TRACE_FINISH();

	return out;
}

static struct dc_cap_funcs cap_funcs = {
	.get_dcc_compression_cap = dcn20_get_dcc_compression_cap
};

static struct resource_funcs dcn31_res_pool_funcs = {
	.destroy = dcn31_destroy_resource_pool,
	.link_enc_create = dcn31_link_encoder_create,
	.link_enc_create_minimal = dcn31_link_enc_create_minimal,
	.link_encs_assign = link_enc_cfg_link_encs_assign,
	.link_enc_unassign = link_enc_cfg_link_enc_unassign,
	.panel_cntl_create = dcn31_panel_cntl_create,
	.validate_bandwidth = dcn31_validate_bandwidth,
	.calculate_wm_and_dlg = dcn31_calculate_wm_and_dlg,
	.update_soc_for_wm_a = dcn31_update_soc_for_wm_a,
	.populate_dml_pipes = dcn31_populate_dml_pipes_from_context,
	.acquire_idle_pipe_for_layer = dcn20_acquire_idle_pipe_for_layer,
	.add_stream_to_ctx = dcn30_add_stream_to_ctx,
	.add_dsc_to_stream_resource = dcn20_add_dsc_to_stream_resource,
	.remove_stream_from_ctx = dcn20_remove_stream_from_ctx,
	.populate_dml_writeback_from_context = dcn31_populate_dml_writeback_from_context,
	.set_mcif_arb_params = dcn31_set_mcif_arb_params,
	.find_first_free_match_stream_enc_for_link = dcn10_find_first_free_match_stream_enc_for_link,
	.acquire_post_bldn_3dlut = dcn30_acquire_post_bldn_3dlut,
	.release_post_bldn_3dlut = dcn30_release_post_bldn_3dlut,
	.update_bw_bounding_box = dcn31_update_bw_bounding_box,
	.patch_unknown_plane_state = dcn20_patch_unknown_plane_state,
};

static struct clock_source *dcn30_clock_source_create(
		struct dc_context *ctx,
		struct dc_bios *bios,
		enum clock_source_id id,
		const struct dce110_clk_src_regs *regs,
		bool dp_clk_src)
{
	struct dce110_clk_src *clk_src =
		kzalloc(sizeof(struct dce110_clk_src), GFP_KERNEL);

	if (!clk_src)
		return NULL;

	if (dcn31_clk_src_construct(clk_src, ctx, bios, id,
			regs, &cs_shift, &cs_mask)) {
		clk_src->base.dp_clk_src = dp_clk_src;
		return &clk_src->base;
	}

	BREAK_TO_DEBUGGER();
	return NULL;
}

static bool dcn31_resource_construct(
	uint8_t num_virtual_links,
	struct dc *dc,
	struct dcn31_resource_pool *pool)
{
	int i;
	struct dc_context *ctx = dc->ctx;
	struct irq_service_init_data init_data;

	ctx->dc_bios->regs = &bios_regs;

	pool->base.res_cap = &res_cap_dcn31;

	pool->base.funcs = &dcn31_res_pool_funcs;

	/*************************************************
	 *  Resource + asic cap harcoding                *
	 *************************************************/
	pool->base.underlay_pipe_index = NO_UNDERLAY_PIPE;
	pool->base.pipe_count = pool->base.res_cap->num_timing_generator;
	pool->base.mpcc_count = pool->base.res_cap->num_timing_generator;
	dc->caps.max_downscale_ratio = 600;
	dc->caps.i2c_speed_in_khz = 100;
	dc->caps.i2c_speed_in_khz_hdcp = 5; /*1.4 w/a applied by default*/
	dc->caps.max_cursor_size = 256;
	dc->caps.min_horizontal_blanking_period = 80;
	dc->caps.dmdata_alloc_size = 2048;

	dc->caps.max_slave_planes = 2;
	dc->caps.max_slave_yuv_planes = 2;
	dc->caps.max_slave_rgb_planes = 2;
	dc->caps.post_blend_color_processing = true;
	dc->caps.force_dp_tps4_for_cp2520 = true;
	dc->caps.dp_hpo = true;
	dc->caps.dp_hdmi21_pcon_support = true;
	dc->caps.edp_dsc_support = true;
	dc->caps.extended_aux_timeout_support = true;
	dc->caps.dmcub_support = true;
	dc->caps.is_apu = true;
	dc->caps.zstate_support = true;

	/* Color pipeline capabilities */
	dc->caps.color.dpp.dcn_arch = 1;
	dc->caps.color.dpp.input_lut_shared = 0;
	dc->caps.color.dpp.icsc = 1;
	dc->caps.color.dpp.dgam_ram = 0; // must use gamma_corr
	dc->caps.color.dpp.dgam_rom_caps.srgb = 1;
	dc->caps.color.dpp.dgam_rom_caps.bt2020 = 1;
	dc->caps.color.dpp.dgam_rom_caps.gamma2_2 = 1;
	dc->caps.color.dpp.dgam_rom_caps.pq = 1;
	dc->caps.color.dpp.dgam_rom_caps.hlg = 1;
	dc->caps.color.dpp.post_csc = 1;
	dc->caps.color.dpp.gamma_corr = 1;
	dc->caps.color.dpp.dgam_rom_for_yuv = 0;

	dc->caps.color.dpp.hw_3d_lut = 1;
	dc->caps.color.dpp.ogam_ram = 1;
	// no OGAM ROM on DCN301
	dc->caps.color.dpp.ogam_rom_caps.srgb = 0;
	dc->caps.color.dpp.ogam_rom_caps.bt2020 = 0;
	dc->caps.color.dpp.ogam_rom_caps.gamma2_2 = 0;
	dc->caps.color.dpp.ogam_rom_caps.pq = 0;
	dc->caps.color.dpp.ogam_rom_caps.hlg = 0;
	dc->caps.color.dpp.ocsc = 0;

	dc->caps.color.mpc.gamut_remap = 1;
	dc->caps.color.mpc.num_3dluts = pool->base.res_cap->num_mpc_3dlut; //2
	dc->caps.color.mpc.ogam_ram = 1;
	dc->caps.color.mpc.ogam_rom_caps.srgb = 0;
	dc->caps.color.mpc.ogam_rom_caps.bt2020 = 0;
	dc->caps.color.mpc.ogam_rom_caps.gamma2_2 = 0;
	dc->caps.color.mpc.ogam_rom_caps.pq = 0;
	dc->caps.color.mpc.ogam_rom_caps.hlg = 0;
	dc->caps.color.mpc.ocsc = 1;

	/* Use pipe context based otg sync logic */
	dc->config.use_pipe_ctx_sync_logic = true;

	/* read VBIOS LTTPR caps */
	{
		if (ctx->dc_bios->funcs->get_lttpr_caps) {
			enum bp_result bp_query_result;
			uint8_t is_vbios_lttpr_enable = 0;

			bp_query_result = ctx->dc_bios->funcs->get_lttpr_caps(ctx->dc_bios, &is_vbios_lttpr_enable);
			dc->caps.vbios_lttpr_enable = (bp_query_result == BP_RESULT_OK) && !!is_vbios_lttpr_enable;
		}

		/* interop bit is implicit */
		{
			dc->caps.vbios_lttpr_aware = true;
		}
	}

	if (dc->ctx->dce_environment == DCE_ENV_PRODUCTION_DRV)
		dc->debug = debug_defaults_drv;
	else if (dc->ctx->dce_environment == DCE_ENV_FPGA_MAXIMUS) {
		dc->debug = debug_defaults_diags;
	} else
		dc->debug = debug_defaults_diags;
	// Init the vm_helper
	if (dc->vm_helper)
		vm_helper_init(dc->vm_helper, 16);

	/*************************************************
	 *  Create resources                             *
	 *************************************************/

	/* Clock Sources for Pixel Clock*/
	pool->base.clock_sources[DCN31_CLK_SRC_PLL0] =
			dcn30_clock_source_create(ctx, ctx->dc_bios,
				CLOCK_SOURCE_COMBO_PHY_PLL0,
				&clk_src_regs[0], false);
	pool->base.clock_sources[DCN31_CLK_SRC_PLL1] =
			dcn30_clock_source_create(ctx, ctx->dc_bios,
				CLOCK_SOURCE_COMBO_PHY_PLL1,
				&clk_src_regs[1], false);
	/*move phypllx_pixclk_resync to dmub next*/
	if (dc->ctx->asic_id.hw_internal_rev == YELLOW_CARP_B0) {
		pool->base.clock_sources[DCN31_CLK_SRC_PLL2] =
			dcn30_clock_source_create(ctx, ctx->dc_bios,
				CLOCK_SOURCE_COMBO_PHY_PLL2,
				&clk_src_regs_b0[2], false);
		pool->base.clock_sources[DCN31_CLK_SRC_PLL3] =
			dcn30_clock_source_create(ctx, ctx->dc_bios,
				CLOCK_SOURCE_COMBO_PHY_PLL3,
				&clk_src_regs_b0[3], false);
	} else {
		pool->base.clock_sources[DCN31_CLK_SRC_PLL2] =
			dcn30_clock_source_create(ctx, ctx->dc_bios,
				CLOCK_SOURCE_COMBO_PHY_PLL2,
				&clk_src_regs[2], false);
		pool->base.clock_sources[DCN31_CLK_SRC_PLL3] =
			dcn30_clock_source_create(ctx, ctx->dc_bios,
				CLOCK_SOURCE_COMBO_PHY_PLL3,
				&clk_src_regs[3], false);
	}

	pool->base.clock_sources[DCN31_CLK_SRC_PLL4] =
			dcn30_clock_source_create(ctx, ctx->dc_bios,
				CLOCK_SOURCE_COMBO_PHY_PLL4,
				&clk_src_regs[4], false);

	pool->base.clk_src_count = DCN30_CLK_SRC_TOTAL;

	/* todo: not reuse phy_pll registers */
	pool->base.dp_clock_source =
			dcn31_clock_source_create(ctx, ctx->dc_bios,
				CLOCK_SOURCE_ID_DP_DTO,
				&clk_src_regs[0], true);

	for (i = 0; i < pool->base.clk_src_count; i++) {
		if (pool->base.clock_sources[i] == NULL) {
			dm_error("DC: failed to create clock sources!\n");
			BREAK_TO_DEBUGGER();
			goto create_fail;
		}
	}

	/* TODO: DCCG */
	pool->base.dccg = dccg31_create(ctx, &dccg_regs, &dccg_shift, &dccg_mask);
	if (pool->base.dccg == NULL) {
		dm_error("DC: failed to create dccg!\n");
		BREAK_TO_DEBUGGER();
		goto create_fail;
	}

	/* TODO: IRQ */
	init_data.ctx = dc->ctx;
	pool->base.irqs = dal_irq_service_dcn31_create(&init_data);
	if (!pool->base.irqs)
		goto create_fail;

	/* HUBBUB */
	pool->base.hubbub = dcn31_hubbub_create(ctx);
	if (pool->base.hubbub == NULL) {
		BREAK_TO_DEBUGGER();
		dm_error("DC: failed to create hubbub!\n");
		goto create_fail;
	}

	/* HUBPs, DPPs, OPPs and TGs */
	for (i = 0; i < pool->base.pipe_count; i++) {
		pool->base.hubps[i] = dcn31_hubp_create(ctx, i);
		if (pool->base.hubps[i] == NULL) {
			BREAK_TO_DEBUGGER();
			dm_error(
				"DC: failed to create hubps!\n");
			goto create_fail;
		}

		pool->base.dpps[i] = dcn31_dpp_create(ctx, i);
		if (pool->base.dpps[i] == NULL) {
			BREAK_TO_DEBUGGER();
			dm_error(
				"DC: failed to create dpps!\n");
			goto create_fail;
		}
	}

	for (i = 0; i < pool->base.res_cap->num_opp; i++) {
		pool->base.opps[i] = dcn31_opp_create(ctx, i);
		if (pool->base.opps[i] == NULL) {
			BREAK_TO_DEBUGGER();
			dm_error(
				"DC: failed to create output pixel processor!\n");
			goto create_fail;
		}
	}

	for (i = 0; i < pool->base.res_cap->num_timing_generator; i++) {
		pool->base.timing_generators[i] = dcn31_timing_generator_create(
				ctx, i);
		if (pool->base.timing_generators[i] == NULL) {
			BREAK_TO_DEBUGGER();
			dm_error("DC: failed to create tg!\n");
			goto create_fail;
		}
	}
	pool->base.timing_generator_count = i;

	/* PSR */
	pool->base.psr = dmub_psr_create(ctx);
	if (pool->base.psr == NULL) {
		dm_error("DC: failed to create psr obj!\n");
		BREAK_TO_DEBUGGER();
		goto create_fail;
	}

	/* ABM */
	for (i = 0; i < pool->base.res_cap->num_timing_generator; i++) {
		pool->base.multiple_abms[i] = dmub_abm_create(ctx,
				&abm_regs[i],
				&abm_shift,
				&abm_mask);
		if (pool->base.multiple_abms[i] == NULL) {
			dm_error("DC: failed to create abm for pipe %d!\n", i);
			BREAK_TO_DEBUGGER();
			goto create_fail;
		}
	}

	/* MPC and DSC */
	pool->base.mpc = dcn31_mpc_create(ctx, pool->base.mpcc_count, pool->base.res_cap->num_mpc_3dlut);
	if (pool->base.mpc == NULL) {
		BREAK_TO_DEBUGGER();
		dm_error("DC: failed to create mpc!\n");
		goto create_fail;
	}

	for (i = 0; i < pool->base.res_cap->num_dsc; i++) {
		pool->base.dscs[i] = dcn31_dsc_create(ctx, i);
		if (pool->base.dscs[i] == NULL) {
			BREAK_TO_DEBUGGER();
			dm_error("DC: failed to create display stream compressor %d!\n", i);
			goto create_fail;
		}
	}

	/* DWB and MMHUBBUB */
	if (!dcn31_dwbc_create(ctx, &pool->base)) {
		BREAK_TO_DEBUGGER();
		dm_error("DC: failed to create dwbc!\n");
		goto create_fail;
	}

	if (!dcn31_mmhubbub_create(ctx, &pool->base)) {
		BREAK_TO_DEBUGGER();
		dm_error("DC: failed to create mcif_wb!\n");
		goto create_fail;
	}

	/* AUX and I2C */
	for (i = 0; i < pool->base.res_cap->num_ddc; i++) {
		pool->base.engines[i] = dcn31_aux_engine_create(ctx, i);
		if (pool->base.engines[i] == NULL) {
			BREAK_TO_DEBUGGER();
			dm_error(
				"DC:failed to create aux engine!!\n");
			goto create_fail;
		}
		pool->base.hw_i2cs[i] = dcn31_i2c_hw_create(ctx, i);
		if (pool->base.hw_i2cs[i] == NULL) {
			BREAK_TO_DEBUGGER();
			dm_error(
				"DC:failed to create hw i2c!!\n");
			goto create_fail;
		}
		pool->base.sw_i2cs[i] = NULL;
	}

	if (dc->ctx->asic_id.chip_family == FAMILY_YELLOW_CARP &&
	    dc->ctx->asic_id.hw_internal_rev == YELLOW_CARP_B0 &&
	    !dc->debug.dpia_debug.bits.disable_dpia) {
		/* YELLOW CARP B0 has 4 DPIA's */
		pool->base.usb4_dpia_count = 4;
	}

<<<<<<< HEAD
	if (dc->ctx->asic_id.chip_family == AMDGPU_FAMILY_GC_11_0_2)
=======
	if (dc->ctx->asic_id.chip_family == AMDGPU_FAMILY_GC_11_0_1)
>>>>>>> 0db78532
		pool->base.usb4_dpia_count = 4;

	/* Audio, Stream Encoders including HPO and virtual, MPC 3D LUTs */
	if (!resource_construct(num_virtual_links, dc, &pool->base,
			(!IS_FPGA_MAXIMUS_DC(dc->ctx->dce_environment) ?
			&res_create_funcs : &res_create_maximus_funcs)))
			goto create_fail;

	/* HW Sequencer and Plane caps */
	dcn31_hw_sequencer_construct(dc);

	dc->caps.max_planes =  pool->base.pipe_count;

	for (i = 0; i < dc->caps.max_planes; ++i)
		dc->caps.planes[i] = plane_cap;

	dc->cap_funcs = cap_funcs;

	dc->dcn_ip->max_num_dpp = dcn3_1_ip.max_num_dpp;

	return true;

create_fail:
	dcn31_resource_destruct(pool);

	return false;
}

struct resource_pool *dcn31_create_resource_pool(
		const struct dc_init_data *init_data,
		struct dc *dc)
{
	struct dcn31_resource_pool *pool =
		kzalloc(sizeof(struct dcn31_resource_pool), GFP_KERNEL);

	if (!pool)
		return NULL;

	if (dcn31_resource_construct(init_data->num_virtual_links, dc, pool))
		return &pool->base;

	BREAK_TO_DEBUGGER();
	kfree(pool);
	return NULL;
}<|MERGE_RESOLUTION|>--- conflicted
+++ resolved
@@ -2153,11 +2153,7 @@
 		pool->base.usb4_dpia_count = 4;
 	}
 
-<<<<<<< HEAD
-	if (dc->ctx->asic_id.chip_family == AMDGPU_FAMILY_GC_11_0_2)
-=======
 	if (dc->ctx->asic_id.chip_family == AMDGPU_FAMILY_GC_11_0_1)
->>>>>>> 0db78532
 		pool->base.usb4_dpia_count = 4;
 
 	/* Audio, Stream Encoders including HPO and virtual, MPC 3D LUTs */
