--- conflicted
+++ resolved
@@ -698,11 +698,7 @@
 
 	if (!strcmp(sb->s_type->name, "debugfs") ||
 	    !strcmp(sb->s_type->name, "tracefs") ||
-<<<<<<< HEAD
-	    !strcmp(sb->s_type->name, "binderfs") ||
-=======
 	    !strcmp(sb->s_type->name, "binder") ||
->>>>>>> 2c523b34
 	    !strcmp(sb->s_type->name, "pstore"))
 		sbsec->flags |= SE_SBGENFS;
 
