--- conflicted
+++ resolved
@@ -2451,19 +2451,11 @@
 	sk->sk_data_ready = tls_data_ready;
 	write_unlock_bh(&sk->sk_callback_lock);
 }
-<<<<<<< HEAD
 
 void tls_update_rx_zc_capable(struct tls_context *tls_ctx)
 {
 	struct tls_sw_context_rx *rx_ctx = tls_sw_ctx_rx(tls_ctx);
 
-=======
-
-void tls_update_rx_zc_capable(struct tls_context *tls_ctx)
-{
-	struct tls_sw_context_rx *rx_ctx = tls_sw_ctx_rx(tls_ctx);
-
->>>>>>> 0db78532
 	rx_ctx->zc_capable = tls_ctx->rx_no_pad ||
 		tls_ctx->prot_info.version != TLS_1_3_VERSION;
 }
@@ -2710,13 +2702,9 @@
 			crypto_info->version != TLS_1_3_VERSION &&
 			!!(tfm->__crt_alg->cra_flags & CRYPTO_ALG_ASYNC);
 
-<<<<<<< HEAD
-		tls_strp_init(&sw_ctx_rx->strp, sk);
-=======
 		rc = tls_strp_init(&sw_ctx_rx->strp, sk);
 		if (rc)
 			goto free_aead;
->>>>>>> 0db78532
 	}
 
 	goto out;
