/* SPDX-License-Identifier: GPL-2.0 */
#ifndef _LINUX_TTY_LDISC_H
#define _LINUX_TTY_LDISC_H

struct tty_struct;

#include <linux/fs.h>
#include <linux/wait.h>
#include <linux/atomic.h>
#include <linux/list.h>
#include <linux/lockdep.h>
#include <linux/seq_file.h>

/*
 * the semaphore definition
 */
struct ld_semaphore {
	atomic_long_t		count;
	raw_spinlock_t		wait_lock;
	unsigned int		wait_readers;
	struct list_head	read_wait;
	struct list_head	write_wait;
#ifdef CONFIG_DEBUG_LOCK_ALLOC
	struct lockdep_map	dep_map;
#endif
};

void __init_ldsem(struct ld_semaphore *sem, const char *name,
			 struct lock_class_key *key);

#define init_ldsem(sem)						\
do {								\
	static struct lock_class_key __key;			\
								\
	__init_ldsem((sem), #sem, &__key);			\
} while (0)


int ldsem_down_read(struct ld_semaphore *sem, long timeout);
int ldsem_down_read_trylock(struct ld_semaphore *sem);
int ldsem_down_write(struct ld_semaphore *sem, long timeout);
int ldsem_down_write_trylock(struct ld_semaphore *sem);
void ldsem_up_read(struct ld_semaphore *sem);
void ldsem_up_write(struct ld_semaphore *sem);

#ifdef CONFIG_DEBUG_LOCK_ALLOC
int ldsem_down_read_nested(struct ld_semaphore *sem, int subclass,
		long timeout);
int ldsem_down_write_nested(struct ld_semaphore *sem, int subclass,
		long timeout);
#else
# define ldsem_down_read_nested(sem, subclass, timeout)		\
		ldsem_down_read(sem, timeout)
# define ldsem_down_write_nested(sem, subclass, timeout)	\
		ldsem_down_write(sem, timeout)
#endif

/**
 * struct tty_ldisc_ops - ldisc operations
 *
 * @name: name of this ldisc rendered in /proc/tty/ldiscs
 * @num: ``N_*`` number (%N_TTY, %N_HDLC, ...) reserved to this ldisc
 *
 * @open: [TTY] ``int ()(struct tty_struct *tty)``
 *
 *	This function is called when the line discipline is associated with the
 *	@tty. No other call into the line discipline for this tty will occur
 *	until it completes successfully. It should initialize any state needed
 *	by the ldisc, and set @tty->receive_room to the maximum amount of data
 *	the line discipline is willing to accept from the driver with a single
 *	call to @receive_buf(). Returning an error will prevent the ldisc from
 *	being attached.
 *
 *	Can sleep.
 *
 * @close: [TTY] ``void ()(struct tty_struct *tty)``
 *
 *	This function is called when the line discipline is being shutdown,
 *	either because the @tty is being closed or because the @tty is being
 *	changed to use a new line discipline. At the point of execution no
 *	further users will enter the ldisc code for this tty.
 *
 *	Can sleep.
 *
 * @flush_buffer: [TTY] ``void ()(struct tty_struct *tty)``
 *
 *	This function instructs the line discipline to clear its buffers of any
 *	input characters it may have queued to be delivered to the user mode
 *	process. It may be called at any point between open and close.
 *
 * @read: [TTY] ``ssize_t ()(struct tty_struct *tty, struct file *file,
 *		unsigned char *buf, size_t nr)``
 *
 *	This function is called when the user requests to read from the @tty.
 *	The line discipline will return whatever characters it has buffered up
 *	for the user. If this function is not defined, the user will receive
 *	an %EIO error. Multiple read calls may occur in parallel and the ldisc
 *	must deal with serialization issues.
 *
 *	Can sleep.
 *
 * @write: [TTY] ``ssize_t ()(struct tty_struct *tty, struct file *file,
 *		const unsigned char *buf, size_t nr)``
 *
 *	This function is called when the user requests to write to the @tty.
 *	The line discipline will deliver the characters to the low-level tty
 *	device for transmission, optionally performing some processing on the
 *	characters first. If this function is not defined, the user will
 *	receive an %EIO error.
 *
 *	Can sleep.
 *
 * @ioctl: [TTY] ``int ()(struct tty_struct *tty, unsigned int cmd,
 *		unsigned long arg)``
 *
 *	This function is called when the user requests an ioctl which is not
 *	handled by the tty layer or the low-level tty driver. It is intended
 *	for ioctls which affect line discpline operation.  Note that the search
 *	order for ioctls is (1) tty layer, (2) tty low-level driver, (3) line
 *	discpline. So a low-level driver can "grab" an ioctl request before
 *	the line discpline has a chance to see it.
 *
 * @compat_ioctl: [TTY] ``int ()(struct tty_struct *tty, unsigned int cmd,
 *		unsigned long arg)``
 *
 *	Process ioctl calls from 32-bit process on 64-bit system.
 *
 *	Note that only ioctls that are neither "pointer to compatible
 *	structure" nor tty-generic.  Something private that takes an integer or
 *	a pointer to wordsize-sensitive structure belongs here, but most of
 *	ldiscs will happily leave it %NULL.
 *
 * @set_termios: [TTY] ``void ()(struct tty_struct *tty, struct ktermios *old)``
 *
 *	This function notifies the line discpline that a change has been made
 *	to the termios structure.
 *
 * @poll: [TTY] ``int ()(struct tty_struct *tty, struct file *file,
 *		  struct poll_table_struct *wait)``
 *
 *	This function is called when a user attempts to select/poll on a @tty
 *	device. It is solely the responsibility of the line discipline to
 *	handle poll requests.
 *
 * @hangup: [TTY] ``void ()(struct tty_struct *tty)``
 *
 *	Called on a hangup. Tells the discipline that it should cease I/O to
 *	the tty driver. The driver should seek to perform this action quickly
 *	but should wait until any pending driver I/O is completed. No further
 *	calls into the ldisc code will occur.
 *
 *	Can sleep.
 *
 * @receive_buf: [DRV] ``void ()(struct tty_struct *tty,
 *		       const unsigned char *cp, const char *fp, int count)``
 *
 *	This function is called by the low-level tty driver to send characters
 *	received by the hardware to the line discpline for processing. @cp is
 *	a pointer to the buffer of input character received by the device. @fp
 *	is a pointer to an array of flag bytes which indicate whether a
 *	character was received with a parity error, etc. @fp may be %NULL to
 *	indicate all data received is %TTY_NORMAL.
 *
 * @write_wakeup: [DRV] ``void ()(struct tty_struct *tty)``
 *
 *	This function is called by the low-level tty driver to signal that line
 *	discpline should try to send more characters to the low-level driver
 *	for transmission. If the line discpline does not have any more data to
 *	send, it can just return. If the line discipline does have some data to
 *	send, please arise a tasklet or workqueue to do the real data transfer.
 *	Do not send data in this hook, it may lead to a deadlock.
 *
 * @dcd_change: [DRV] ``void ()(struct tty_struct *tty, unsigned int status)``
 *
 *	Tells the discipline that the DCD pin has changed its status. Used
 *	exclusively by the %N_PPS (Pulse-Per-Second) line discipline.
 *
 * @receive_buf2: [DRV] ``int ()(struct tty_struct *tty,
 *			const unsigned char *cp, const char *fp, int count)``
 *
 *	This function is called by the low-level tty driver to send characters
 *	received by the hardware to the line discpline for processing. @cp is a
 *	pointer to the buffer of input character received by the device.  @fp
 *	is a pointer to an array of flag bytes which indicate whether a
 *	character was received with a parity error, etc. @fp may be %NULL to
 *	indicate all data received is %TTY_NORMAL. If assigned, prefer this
 *	function for automatic flow control.
 *
 * @owner: module containting this ldisc (for reference counting)
 *
 * This structure defines the interface between the tty line discipline
 * implementation and the tty routines. The above routines can be defined.
 * Unless noted otherwise, they are optional, and can be filled in with a %NULL
 * pointer.
 *
 * Hooks marked [TTY] are invoked from the TTY core, the [DRV] ones from the
 * tty_driver side.
 */
struct tty_ldisc_ops {
	char	*name;
	int	num;

	/*
	 * The following routines are called from above.
	 */
	int	(*open)(struct tty_struct *tty);
	void	(*close)(struct tty_struct *tty);
	void	(*flush_buffer)(struct tty_struct *tty);
	ssize_t	(*read)(struct tty_struct *tty, struct file *file,
			unsigned char *buf, size_t nr,
			void **cookie, unsigned long offset);
	ssize_t	(*write)(struct tty_struct *tty, struct file *file,
			 const unsigned char *buf, size_t nr);
	int	(*ioctl)(struct tty_struct *tty, unsigned int cmd,
			unsigned long arg);
	int	(*compat_ioctl)(struct tty_struct *tty, unsigned int cmd,
			unsigned long arg);
	void	(*set_termios)(struct tty_struct *tty, struct ktermios *old);
<<<<<<< HEAD
	__poll_t (*poll)(struct tty_struct *, struct file *,
			     struct poll_table_struct *);
=======
	__poll_t (*poll)(struct tty_struct *tty, struct file *file,
			     struct poll_table_struct *wait);
>>>>>>> 754e0b0e
	void	(*hangup)(struct tty_struct *tty);

	/*
	 * The following routines are called from below.
	 */
	void	(*receive_buf)(struct tty_struct *tty, const unsigned char *cp,
			       const char *fp, int count);
	void	(*write_wakeup)(struct tty_struct *tty);
	void	(*dcd_change)(struct tty_struct *tty, unsigned int status);
	int	(*receive_buf2)(struct tty_struct *tty, const unsigned char *cp,
				const char *fp, int count);

	struct  module *owner;
};

struct tty_ldisc {
	struct tty_ldisc_ops *ops;
	struct tty_struct *tty;
};

#define MODULE_ALIAS_LDISC(ldisc) \
	MODULE_ALIAS("tty-ldisc-" __stringify(ldisc))

extern const struct seq_operations tty_ldiscs_seq_ops;

struct tty_ldisc *tty_ldisc_ref(struct tty_struct *);
void tty_ldisc_deref(struct tty_ldisc *);
struct tty_ldisc *tty_ldisc_ref_wait(struct tty_struct *);

void tty_ldisc_flush(struct tty_struct *tty);

int tty_register_ldisc(struct tty_ldisc_ops *new_ldisc);
void tty_unregister_ldisc(struct tty_ldisc_ops *ldisc);
int tty_set_ldisc(struct tty_struct *tty, int disc);

#endif /* _LINUX_TTY_LDISC_H */<|MERGE_RESOLUTION|>--- conflicted
+++ resolved
@@ -216,13 +216,8 @@
 	int	(*compat_ioctl)(struct tty_struct *tty, unsigned int cmd,
 			unsigned long arg);
 	void	(*set_termios)(struct tty_struct *tty, struct ktermios *old);
-<<<<<<< HEAD
-	__poll_t (*poll)(struct tty_struct *, struct file *,
-			     struct poll_table_struct *);
-=======
 	__poll_t (*poll)(struct tty_struct *tty, struct file *file,
 			     struct poll_table_struct *wait);
->>>>>>> 754e0b0e
 	void	(*hangup)(struct tty_struct *tty);
 
 	/*
